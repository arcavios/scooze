--- conflicted
+++ resolved
@@ -1,5 +1,3 @@
-from pathlib import Path
-
 import ijson
 from pydantic_core import ValidationError
 from scooze.bulkdata import download_bulk_data_file_by_type
@@ -23,32 +21,6 @@
         The total number of cards loaded into the database.
     """
 
-<<<<<<< HEAD
-    file_path = Path(bulk_file_dir) / f"{file_type}.json"
-    try:
-        print(f"Loading {file_type} file into the database...")
-        with open(file_path, "rb") as cards_file:
-            batch_size = 5000
-            current_batch_count = 0
-            results_count = 0
-            current_batch: list[CardModel] = []
-            card_jsons = ijson.items(cards_file, "item")
-
-            async def load_batch(batch: list[CardModel]) -> int:
-                batch_results = await CardModel.insert_many(batch)
-                if batch_results is not None:
-                    return len(batch_results.inserted_ids)
-                return 0
-
-            for card_json in card_jsons:
-                if (validated_card := _try_validate_card(card_json)) is not None:
-                    current_batch.append(validated_card)
-                    current_batch_count += 1
-                    if current_batch_count >= batch_size:
-                        results_count += await load_batch(current_batch)
-                        current_batch = []
-                        current_batch_count = 0
-=======
     file_path = f"{bulk_file_dir}/{file_type}.json"
     batch_size = 5000
     current_batch_count = 0
@@ -73,7 +45,6 @@
                     current_batch = []
                     current_batch_count = 0
                     if show_progress:
->>>>>>> 769bbce8
                         print(f"Finished processing {results_count} cards...", end="\r")
         results_count += await load_batch(current_batch)
 
