from typing import Any

from beanie import PydanticObjectId
from scooze.card import CardT, FullCard
from scooze.errors import BulkAddError
from scooze.models.card import CardModel, CardModelData
from scooze.utils import to_lower_camel


<<<<<<< HEAD
def _normalize_for_ids(property_name: str, value, is_many: bool = False) -> tuple[str, Any | list[Any]]:
    match property_name:
        case "_id" | "id" | "scooze_id":
            prop_name = "_id"
            val = [PydanticObjectId(v) for v in value] if is_many else PydanticObjectId(value)
            return prop_name, val
        case _:
            return to_lower_camel(property_name), value


=======
>>>>>>> 5f0838d9
async def get_card_by(property_name: str, value, card_class: CardT = FullCard) -> CardT:
    """
    Search the database for the first card that matches the given criteria.

    Args:
        property_name: The property to check.
        value: The value to match on.
        card_class: The type of card to return.

    Returns:
        The first matching card, or None if none were found.
    """

<<<<<<< HEAD
    prop_name, val = _normalize_for_ids(property_name, value)
    card_model = await CardModel.find_one({prop_name: val})

=======
    card_model = await db.get_card_by_property(
        property_name=property_name,
        value=value,
    )
>>>>>>> 5f0838d9
    if card_model is not None:
        return card_class.from_model(card_model)


async def get_cards_by(
    property_name: str,
    values: list[Any],
    card_class: CardT = FullCard,
    paginated: bool = False,
    page: int = 1,
    page_size: int = 10,
) -> list[CardT]:
    """
    Search the database for cards matching the given criteria, with options for
    pagination.

    Args:
        property_name: The property to check.
        values: A list of values to match on.
        card_class: The type of card object to return.
        paginated: Whether to paginate the results.
        page: The page to look at, if paginated.
        page_size: The size of each page, if paginated.

    Returns:
        A list of cards matching the search criteria, or empty list if none
        were found.
    """

<<<<<<< HEAD
    prop_name, vals = _normalize_for_ids(property_name, values)
    skip = (page - 1) * page_size if paginated else 0
    limit = page_size if paginated else None
    card_models = await CardModel.find({"$or": [{prop_name: v} for v in vals]}, skip=skip, limit=limit).to_list()

    return [card_class.from_model(m) for m in card_models]


async def get_cards_all(card_class: CardT = FullCard) -> list[CardT]:
    """
    Get all cards from the database. WARNING: may be extremely large.

    Returns:
        A list of all cards in the database.
    """

    card_models = await CardModel.find_all().to_list()

    return [card_class.from_model(m) for m in card_models]


async def add_card(card: CardT) -> PydanticObjectId:
=======
    card_models = await db.get_cards_by_property(
        property_name=property_name,
        values=values,
        paginated=paginated,
        page=page,
        page_size=page_size,
    )
    return [card_class.from_model(m) for m in card_models]


async def get_cards_all(
    card_class: CardT = FullCard,
) -> List[CardT]:
    """
    Get all cards from the database. WARNING: may be extremely large.

    Returns:
        A list of all cards in the database.
    """

    card_models = await db.get_cards_all()
    return [card_class.from_model(m) for m in card_models]


async def add_card(card: CardT) -> ObjectId:
>>>>>>> 5f0838d9
    """
    Add a card to the database.

    Assign the resulting database ID to the given Card.

    Args:
        card: The card to insert.

    Returns:
        The ID of the inserted card, or None if it was unable.
    """

<<<<<<< HEAD
    try:
        card_data = CardModelData.model_validate(card.__dict__)
        card_model = CardModel.model_validate(card_data.model_dump(mode="json", by_alias=True))
        await card_model.create()
        card.scooze_id = card_model.id
        return card_model.id
    except Exception as e:
        # TODO(#75): log error here
        pass


async def add_cards(cards: list[CardT]) -> list[PydanticObjectId]:
=======
    card_model = CardModelIn.model_validate(card.__dict__)
    model = await db.add_card(card=card_model)
    if model is not None:
        return model.id


async def add_cards(cards: List[CardT]) -> List[ObjectId]:
>>>>>>> 5f0838d9
    """
    Add a list of cards to the database.

    Assign the resulting database IDs to the given Cards.

    Args:
        cards: The list of cards to insert.

    Returns:
        The IDs of the inserted cards, or empty list if no cards provided.

    Raises:
        BulkAddError: If not all IDs are successfully inserted.
    """

<<<<<<< HEAD
    if not cards:
        return []

    try:
        card_models = [CardModelData.model_validate(card.__dict__) for card in cards]
        cards_to_insert = [
            CardModel.model_validate(card_model.model_dump(mode="json", by_alias=True)) for card_model in card_models
        ]
        insert_result = await CardModel.insert_many(cards_to_insert)
        card_ids = insert_result.inserted_ids

        if len(card_ids) != len(cards):
            # TODO(#202): Perform card lookups to get the ids of the cards that were successfully added.
            raise Exception()
        else:
            for card, card_id in zip(cards, card_ids):
                card.scooze_id = card_id
=======
    card_models = [CardModelIn.model_validate(card.__dict__) for card in cards]
    return await db.add_cards(cards=card_models)
>>>>>>> 5f0838d9

        return card_ids
    except Exception:
        raise BulkAddError("Failed to add all cards to the database.")

<<<<<<< HEAD

async def delete_card(id: str) -> bool | None:
=======
async def delete_card(id: str) -> bool:
>>>>>>> 5f0838d9
    """
    Delete a card from the database.

    Args:
        id: The ID of the card to delete.

    Returns:
        True if the card is deleted, False otherwise.
    """

<<<<<<< HEAD
    if not PydanticObjectId.is_valid(id):
        return False

    card_to_delete = await CardModel.get(PydanticObjectId(id))

    if card_to_delete is None:
        return False
=======
    return await db.delete_card(id=id) is not None
>>>>>>> 5f0838d9

    delete_result = await card_to_delete.delete()

<<<<<<< HEAD
    return delete_result is not None


async def delete_cards_all() -> int | None:
=======
async def delete_cards_all() -> int:
>>>>>>> 5f0838d9
    """
    Delete all cards in the database.

    Returns:
        The number of cards deleted, or None if none could be deleted.
    """

<<<<<<< HEAD
    delete_result = await CardModel.delete_all()

    return delete_result.deleted_count if delete_result is not None else None
=======
    return await db.delete_cards_all()
>>>>>>> 5f0838d9
<|MERGE_RESOLUTION|>--- conflicted
+++ resolved
@@ -7,7 +7,6 @@
 from scooze.utils import to_lower_camel
 
 
-<<<<<<< HEAD
 def _normalize_for_ids(property_name: str, value, is_many: bool = False) -> tuple[str, Any | list[Any]]:
     match property_name:
         case "_id" | "id" | "scooze_id":
@@ -18,8 +17,6 @@
             return to_lower_camel(property_name), value
 
 
-=======
->>>>>>> 5f0838d9
 async def get_card_by(property_name: str, value, card_class: CardT = FullCard) -> CardT:
     """
     Search the database for the first card that matches the given criteria.
@@ -33,20 +30,14 @@
         The first matching card, or None if none were found.
     """
 
-<<<<<<< HEAD
     prop_name, val = _normalize_for_ids(property_name, value)
     card_model = await CardModel.find_one({prop_name: val})
 
-=======
-    card_model = await db.get_card_by_property(
-        property_name=property_name,
-        value=value,
-    )
->>>>>>> 5f0838d9
     if card_model is not None:
         return card_class.from_model(card_model)
 
 
+async def get_cards_by(
 async def get_cards_by(
     property_name: str,
     values: list[Any],
@@ -72,7 +63,6 @@
         were found.
     """
 
-<<<<<<< HEAD
     prop_name, vals = _normalize_for_ids(property_name, values)
     skip = (page - 1) * page_size if paginated else 0
     limit = page_size if paginated else None
@@ -95,33 +85,6 @@
 
 
 async def add_card(card: CardT) -> PydanticObjectId:
-=======
-    card_models = await db.get_cards_by_property(
-        property_name=property_name,
-        values=values,
-        paginated=paginated,
-        page=page,
-        page_size=page_size,
-    )
-    return [card_class.from_model(m) for m in card_models]
-
-
-async def get_cards_all(
-    card_class: CardT = FullCard,
-) -> List[CardT]:
-    """
-    Get all cards from the database. WARNING: may be extremely large.
-
-    Returns:
-        A list of all cards in the database.
-    """
-
-    card_models = await db.get_cards_all()
-    return [card_class.from_model(m) for m in card_models]
-
-
-async def add_card(card: CardT) -> ObjectId:
->>>>>>> 5f0838d9
     """
     Add a card to the database.
 
@@ -134,7 +97,6 @@
         The ID of the inserted card, or None if it was unable.
     """
 
-<<<<<<< HEAD
     try:
         card_data = CardModelData.model_validate(card.__dict__)
         card_model = CardModel.model_validate(card_data.model_dump(mode="json", by_alias=True))
@@ -147,15 +109,6 @@
 
 
 async def add_cards(cards: list[CardT]) -> list[PydanticObjectId]:
-=======
-    card_model = CardModelIn.model_validate(card.__dict__)
-    model = await db.add_card(card=card_model)
-    if model is not None:
-        return model.id
-
-
-async def add_cards(cards: List[CardT]) -> List[ObjectId]:
->>>>>>> 5f0838d9
     """
     Add a list of cards to the database.
 
@@ -171,7 +124,6 @@
         BulkAddError: If not all IDs are successfully inserted.
     """
 
-<<<<<<< HEAD
     if not cards:
         return []
 
@@ -189,21 +141,13 @@
         else:
             for card, card_id in zip(cards, card_ids):
                 card.scooze_id = card_id
-=======
-    card_models = [CardModelIn.model_validate(card.__dict__) for card in cards]
-    return await db.add_cards(cards=card_models)
->>>>>>> 5f0838d9
 
         return card_ids
     except Exception:
         raise BulkAddError("Failed to add all cards to the database.")
 
-<<<<<<< HEAD
 
 async def delete_card(id: str) -> bool | None:
-=======
-async def delete_card(id: str) -> bool:
->>>>>>> 5f0838d9
     """
     Delete a card from the database.
 
@@ -214,7 +158,6 @@
         True if the card is deleted, False otherwise.
     """
 
-<<<<<<< HEAD
     if not PydanticObjectId.is_valid(id):
         return False
 
@@ -222,20 +165,13 @@
 
     if card_to_delete is None:
         return False
-=======
-    return await db.delete_card(id=id) is not None
->>>>>>> 5f0838d9
 
     delete_result = await card_to_delete.delete()
 
-<<<<<<< HEAD
     return delete_result is not None
 
 
 async def delete_cards_all() -> int | None:
-=======
-async def delete_cards_all() -> int:
->>>>>>> 5f0838d9
     """
     Delete all cards in the database.
 
@@ -243,10 +179,6 @@
         The number of cards deleted, or None if none could be deleted.
     """
 
-<<<<<<< HEAD
     delete_result = await CardModel.delete_all()
 
-    return delete_result.deleted_count if delete_result is not None else None
-=======
-    return await db.delete_cards_all()
->>>>>>> 5f0838d9
+    return delete_result.deleted_count if delete_result is not None else None