import asyncio
from contextlib import AbstractContextManager
from functools import cache
from typing import Any, List

import scooze.api.bulkdata as bulkdata_api
import scooze.api.card as card_api
import scooze.database.mongo as mongo
from bson import ObjectId
from scooze.card import CardT, FullCard
from scooze.catalogs import ScryfallBulkFile


def _check_for_safe_context(func):
    """
    Wrapper to ensure an instance method of ScoozeApi is called in a safe
    context.
    """

    def wrapper_safe_context(self, *args, **kwargs):
        if not self.safe_context:
            raise RuntimeError("ScoozeApi used outside of 'with' context")
        return func(self, *args, **kwargs)

    return wrapper_safe_context


class ScoozeApi(AbstractContextManager):
    """
    Context manager object for doing I/O from a Mongo database.

    Sample usage:
        >>> with ScoozeApi() as s:
                green_cards = s.get_cards_by("colors", [Color.GREEN])
                woe_cards = s.get_cards_by_set("woe")
                black_lotus = s.get_card_by_scryfall_id("b0faa7f2-b547-42c4-a810-839da50dadfe")
    """

    def __init__(self, card_class: type[CardT] = FullCard):
        self.card_class = card_class
        self.safe_context = False

    def __enter__(self):
        self.safe_context = True
        self.runner = asyncio.Runner()
        self.runner.run(mongo.mongo_connect())

        return self

    def __exit__(self, exc_type, exc_val, exc_tb):
        self.runner.run(mongo.mongo_close())

    # region Card endpoints

    @cache
    @_check_for_safe_context
    def get_card_by(self, property_name: str, value) -> CardT:
        """
        Search the database for the first card that matches the given criteria.

        Args:
            property_name: The property to check.
            value: The value to match on.

        Returns:
            The first matching card, or None if none were found.
        """

<<<<<<< HEAD
        return card_api.get_card_by(
            runner=self.runner, property_name=property_name, value=value, card_class=self.card_class
        )
=======
        return self.runner.run(card_api.get_card_by(property_name=property_name, value=value, card_class=self.card_class
        ))
>>>>>>> 41bd0b2d

    @_check_for_safe_context
    def get_cards_by(
        self,
        property_name: str,
        values: list[Any],
        paginated: bool = False,
        page: int = 1,
        page_size: int = 10,
    ) -> List[CardT]:
        """
        Search the database for cards matching the given criteria, with options for
        pagination.

        Args:
            property_name: The property to check.
            values: A list of values to match on.
            paginated: Whether to paginate the results.
            page: The page to look at, if paginated.
            page_size: The size of each page, if paginated.

        Returns:
            A list of cards matching the search criteria, or empty list if none
            were found.
        """

        return self.runner.run(card_api.get_cards_by(
            property_name=property_name,
            values=values,
            card_class=self.card_class,
            paginated=paginated,
            page=page,
            page_size=page_size,
        ))

    # region Convenience methods for single-card lookup

    @cache
    @_check_for_safe_context
    def get_card_by_name(self, name: str) -> CardT:
        """
        Search the database for a card with the given name.

        Args:
            name: The card name to search for.

        Returns:
            A card with the given name if found, or None if none were found.
        """

        return self.runner.run(card_api.get_card_by(
            property_name="name",
            value=name,
            card_class=self.card_class,
        ))

    @cache
    @_check_for_safe_context
    def get_card_by_oracle_id(self, oracle_id: str) -> CardT:
        """
        Search the database for a card with the given Oracle ID.

        Args:
            oracle_id: The card [Oracle ID](https://scryfall.com/docs/api/cards) to search for.

        Returns:
            A card with the given Oracle ID if found, or None if none were found.
        """

        return self.runner(card_api.get_card_by(
            property_name="oracle_id",
            value=oracle_id,
            card_class=self.card_class,
        ))

    @cache
    @_check_for_safe_context
    def get_card_by_scryfall_id(self, scryfall_id: str) -> CardT:
        """
        Search the database for a card with the given Scryfall ID.

        Args:
            scryfall_id: The card [Scryfall ID](https://scryfall.com/docs/api/cards) to search for.

        Returns:
            A card with the given Scryfall ID if found, or None if none were found.
        """

        return self.runner.run(card_api.get_card_by(
            property_name="scryfall_id",
            value=scryfall_id,
            card_class=self.card_class,
        ))

    # endregion

    # region Convenience methods for multiple card lookup

    @_check_for_safe_context
    def get_cards_by_set(self, set_code: str) -> List[CardT]:
        """
        Search the database for all cards in the given set.
        Expects the 3-letter [set code](https://en.wikipedia.org/wiki/List_of_Magic:_The_Gathering_sets)]
        for a set (e.g. "CMD")

        Args:
            set_code: The set code to search for.

        Returns:
           A list of cards from the given set, or empty list if none were found.
        """

        return self.runner.run(card_api.get_cards_by(
            property_name="set",
            values=[set_code],
            card_class=self.card_class,
        ))

    # TODO(#146): add function get_cards_by_format (format, legality)

    # endregion

    @_check_for_safe_context
    def add_card(self, card: CardT) -> ObjectId:
        """
        Add a card to the database.

        Args:
            card: The card to insert.

        Returns:
            The ID of the inserted card, or None if it was unable.
        """

        return self.runner.run(card_api.add_card(card=card))

    @_check_for_safe_context
    def add_cards(self, cards: List[CardT]) -> List[ObjectId]:
        """
        Add a list of cards to the database.

        Args:
            cards: The list of card to insert.

        Returns:
            The IDs of the inserted cards, or empty list if unable.
        """

        return self.runner.run(card_api.add_cards(cards=cards))

    @_check_for_safe_context
    def delete_card(self, id: str) -> bool:
        """
        Delete a card from the database.

        Args:
            id: The ID of the card to delete.

        Returns:
            True if the card is deleted, False otherwise.
        """

        return self.runner.run(card_api.delete_card(id=id))

    @_check_for_safe_context
    def delete_cards_all(self) -> int:
        """
        Delete all cards in the database.

        Returns:
            The number of cards deleted, or None if none could be deleted.
        """

        return self.runner.run(card_api.delete_cards_all())

    # endregion

    # region Deck endpoints

    # TODO(#145): add deck endpoints to python api

    # endregion

    # region Bulk data I/O

    @_check_for_safe_context
    def load_card_file(self, file_type: ScryfallBulkFile, bulk_file_dir: str):
        """
        Loads the desired file from the given directory into a local Mongo
        database. Attempts to download it from Scryfall if it isn't found.

        Args:
            file_type: The type of [ScryfallBulkFile](https://scryfall.com/docs/api/bulk-data)
            to insert into the database.
            bulk_file_dir: The path to the folder containing the ScryfallBulkFile.
        """

        return self.runner.run(bulkdata_api.load_card_file(
            file_type=file_type,
            bulk_file_dir=bulk_file_dir,
        ))

    # endregion<|MERGE_RESOLUTION|>--- conflicted
+++ resolved
@@ -66,14 +66,8 @@
             The first matching card, or None if none were found.
         """
 
-<<<<<<< HEAD
-        return card_api.get_card_by(
-            runner=self.runner, property_name=property_name, value=value, card_class=self.card_class
-        )
-=======
         return self.runner.run(card_api.get_card_by(property_name=property_name, value=value, card_class=self.card_class
         ))
->>>>>>> 41bd0b2d
 
     @_check_for_safe_context
     def get_cards_by(
