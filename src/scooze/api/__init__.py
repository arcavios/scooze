--- conflicted
+++ resolved
@@ -12,26 +12,6 @@
 from scooze.catalogs import ScryfallBulkFile
 
 
-<<<<<<< HEAD
-=======
-def _check_for_safe_context(func):
-    """
-    Wrapper to ensure an instance method of ScoozeApi is called in a safe
-    context.
-
-    Raises:
-        RuntimeError: If decorated function is called outside a context.
-    """
-
-    def wrapper_safe_context(self, *args, **kwargs):
-        if not self.safe_context:
-            raise RuntimeError("ScoozeApi used outside 'with' context")
-        return func(self, *args, **kwargs)
-
-    return wrapper_safe_context
-
-
->>>>>>> 973d46bc
 class ScoozeApi(AbstractContextManager):
     """
     Context manager object for doing I/O from a Mongo database.
