--- conflicted
+++ resolved
@@ -14,7 +14,9 @@
 from scooze.catalogs import DecklistFormatter, Format, InThe, Legality
 from scooze.deckpart import DeckDiff, DeckPart
 from scooze.models.deck import DeckModel
-
+from typing import TypeVar
+
+DeckPartT = TypeVar("DeckPartT", DeckPart, Mapping)
 
 class Deck(utils.ComparableObject, Generic[CardT]):
     """
@@ -34,33 +36,19 @@
         archetype: str | None = None,
         date_played: date | None = None,
         format: Format = Format.NONE,
-<<<<<<< HEAD
-        card_class: type[CardT] = OracleCard,
-        main: DeckPart[CardT] = DeckPart(),
-        side: DeckPart[CardT] = DeckPart(),
-        cmdr: DeckPart[CardT] = DeckPart(),
-        **kwargs,
-=======
-        main: DeckPart[CardT] = None,
-        side: DeckPart[CardT] = None,
-        cmdr: DeckPart[CardT] = None,
->>>>>>> 239fef38
+        card_class: CardT = OracleCard,
+        main: DeckPartT | None = None,
+        side: DeckPartT | None = None,
+        cmdr: DeckPartT | None = None,
     ):
         self.archetype = archetype
         self.date_played = DeckNormalizer.to_date(date_played)
         self.format = format
-<<<<<<< HEAD
         self.card_class = card_class
 
         self.main = DeckNormalizer.to_deck_part(deck_part=main, card_class=card_class)
         self.side = DeckNormalizer.to_deck_part(deck_part=side, card_class=card_class)
         self.cmdr = DeckNormalizer.to_deck_part(deck_part=cmdr, card_class=card_class)
-=======
-
-        self.main = main if main is not None else DeckPart()
-        self.side = side if side is not None else DeckPart()
-        self.cmdr = cmdr if cmdr is not None else DeckPart()
->>>>>>> 239fef38
 
     @property
     def cards(self) -> Counter[CardT]:
@@ -361,7 +349,9 @@
             An instance of DeckPart containing the given cards.
         """
 
-        if deck_part is None or isinstance(deck_part, DeckPart):
+        if deck_part is None:
+            return DeckPart()
+        elif isinstance(deck_part, DeckPart):
             return deck_part
         elif all(isinstance(card, card_class) for card in deck_part.keys()):
             return DeckPart[card_class](cards=deck_part)
