--- conflicted
+++ resolved
@@ -6,13 +6,8 @@
 import scooze.utils as utils
 from scooze import logger
 from scooze.card import CardT
-<<<<<<< HEAD
-from scooze.catalogs import CostSymbol, Format, Legality
-from scooze.deckpart import DeckDiff, DeckPart
-=======
 from scooze.cardlist import CardList
 from scooze.catalogs import Format, Legality
->>>>>>> 8fcda611
 from scooze.enum import ExtendedEnum
 from scooze.utils import ComparableObject, DictDiff
 
@@ -146,6 +141,32 @@
     def __str__(self):
         decklist = self.export()
         return f"""Archetype: {self.archetype}\n""" f"""Format: {self.format}\n""" f"""Decklist:\n{decklist}\n"""
+
+    # TODO(#112): Add type filters.
+    # TODO(#113): Reversible cards do not have a top-level cmc. Assign one?
+    def average_cmc(self) -> float:
+        """
+        The average mana value of cards in this Deck.
+        """
+
+        total_cards = self.total_cards()
+
+        if total_cards > 0:
+            return self.total_cmc() / self.total_cards()
+        return 0
+
+    # TODO(#112): Add type filters.
+    def average_words(self) -> float:
+        """
+        The average number of words across all oracle text on all cards in this
+        Deck (excludes reminder text).
+        """
+
+        total_cards = self.total_cards()
+
+        if total_cards > 0:
+            return self.total_words() / self.total_cards()
+        return 0
 
     def diff(self, other: Self) -> DeckDiff:
         """
@@ -312,33 +333,6 @@
 
         return True
 
-    # region Deck statistics
-
-    # TODO(#112): Add type filters.
-    def average_cmc(self) -> float:
-        """
-        The average mana value of cards in this Deck.
-        """
-
-        total_cards = self.total_cards()
-
-        if total_cards > 0:
-            return self.total_cmc() / self.total_cards()
-        return 0
-
-    # TODO(#112): Add type filters.
-    def average_words(self) -> float:
-        """
-        The average number of words across all oracle text on all cards in this
-        Deck (excludes reminder text).
-        """
-
-        total_cards = self.total_cards()
-
-        if total_cards > 0:
-            return self.total_words() / self.total_cards()
-        return 0
-
     def total_cards(self) -> int:
         """
         The number of cards in this Deck.
@@ -353,10 +347,9 @@
         The total mana value of cards in this Deck.
         """
 
+        # TODO(#113): Reversible cards do not have a top-level cmc. Assign one?
+
         return sum([c.cmc * q for c, q in self.cards.items()])
-
-    def total_pips(self) -> Counter[CostSymbol]:
-        return sum([p.count_pips() for p in [self.main, self.side, self.cmdr]])
 
     def total_words(self) -> int:
         """
@@ -365,8 +358,6 @@
         """
 
         return sum([c.total_words() * q for c, q in self.cards.items()])
-
-    # endregion
 
     # region Mutating Methods
 
