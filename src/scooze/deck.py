--- conflicted
+++ resolved
@@ -10,11 +10,7 @@
     """
     A class to represent a deck of Magic: the Gathering cards.
 
-<<<<<<< HEAD
-    Args:
-=======
     Attributes:
->>>>>>> f1bb0115
         archetype: The archetype of this Deck.
         format: The format legality of the cards in this Deck.
         main: The main deck. Typically 60 cards minimum.
