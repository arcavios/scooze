--- conflicted
+++ resolved
@@ -2,11 +2,8 @@
 import re
 from collections import Counter
 from datetime import date, datetime
-<<<<<<< HEAD
 from enum import Enum, EnumMeta
 from pathlib import Path
-=======
->>>>>>> a9aea18b
 from sys import maxsize
 from typing import Any, Hashable, Iterable, Mapping, Self, Type, TypeVar
 
