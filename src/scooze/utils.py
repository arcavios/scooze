--- conflicted
+++ resolved
@@ -3,14 +3,9 @@
 import re
 from collections import Counter
 from datetime import date, datetime
-<<<<<<< HEAD
 from sys import maxsize, stdout
-from typing import Any, Hashable, Iterable, Mapping, Self, Type, TypeVar
+from typing import Any, Dict, Hashable, Iterable, Mapping, Self, Type, TypeVar
 from pathlib import Path
-=======
-from sys import maxsize
-from typing import Any, Dict, Hashable, Iterable, Mapping, Self, Type, TypeVar
->>>>>>> 65e0f100
 
 from frozendict import frozendict
 from pydantic.alias_generators import to_camel
