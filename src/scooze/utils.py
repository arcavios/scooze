import logging
import re
from collections import Counter
from datetime import date, datetime
from enum import Enum, EnumMeta
from sys import maxsize
from typing import Any, Hashable, Iterable, Mapping, Self, Type, TypeVar

from frozendict import frozendict
from pydantic.alias_generators import to_camel
from scooze.catalogs import CostSymbol, Format
from scooze.enum import ExtendedEnum

DEFAULT_BULK_FILE_DIR = "./data/bulk"
DEFAULT_DECKS_DIR = "./data/decks"

## Generic Types
T = TypeVar("T")  # generic type
V = TypeVar("V")  # generic value type
E = TypeVar("E", bound=ExtendedEnum)  # generic Enum type
N = TypeVar("N", bound=ExtendedEnum)  # generic Enum (for mapping values) type
FloatableT = TypeVar("FloatableT", float, int, str)  # type that can normalize to float


## String formatting
DATE_FORMAT = "%Y-%m-%d"


def encode_date(dt: date) -> str:
    return dt.strftime(format=DATE_FORMAT)


def to_lower_camel(string: str) -> str:
    if len(string.split("_")) == 1:
        return string

    return to_camel(string)


def scooze_logger() -> logging.Logger:
    """
    Helper function to get the scooze logger.

    Use the default logging functionality here without any filters, formatters,
    or handlers, so users can make informed decisions about their own logging.
    """

    return logging.getLogger("scooze")


# region Deck Format Helpers


def max_relentless_quantity(name: str) -> int:
    """
    Given a card name, what is the maximum quantity of a card in a deck?
    """

    match name:
        case "Seven Dwarves":
            return 7
        case "Nazgûl" | "Nazgul":
            return 9
        case (
            "Plains"
            | "Island"
            | "Swamp"
            | "Mountain"
            | "Forest"
            | "Wastes"
            | "Snow-Covered Plains"
            | "Snow-Covered Island"
            | "Snow-Covered Swamp"
            | "Snow-Covered Mountain"
            | "Snow-Covered Forest"
            | "Snow-Covered Wastes"
            | "Dragon's Approach"
            | "Persistent Petitioners"
            | "Rat Colony"
            | "Relentless Rats"
            | "Shadowborn Apostle"
            | "Slime Against Humanity"
        ):
            return maxsize
        case _:
            return 0  # helps identify new relentless cards


def max_card_quantity(fmt: Format) -> int:
    """
    Given a Format, what is the maximum quantity of a card in a deck?
    """

    match fmt.value:
        case Format.LIMITED:
            return maxsize

        case (
            Format.BRAWL
            | Format.COMMANDER
            | Format.DUEL
            | Format.GLADIATOR
            | Format.OATHBREAKER
            | Format.PAUPERCOMMANDER
            | Format.PREDH
            | Format.STANDARDBRAWL
        ):
            return 1

        case (
            Format.ALCHEMY
            | Format.EXPLORER
            | Format.FUTURE
            | Format.HISTORIC
            | Format.LEGACY
            | Format.MODERN
            | Format.OLDSCHOOL
            | Format.PAUPER
            | Format.PENNY
            | Format.PIONEER
            | Format.PREMODERN
            | Format.STANDARD
            | Format.TIMELESS
            | Format.VINTAGE
        ):
            return 4

        case Format.NONE | _:
            return maxsize


def main_size(fmt: Format) -> tuple[int, int]:
    """
    Given a Format, what are the required min and max size for a main deck?
    """

    match fmt.value:
        case Format.LIMITED:
            return 40, maxsize

        case Format.OATHBREAKER:
            return 58, 58

        case (
            Format.ALCHEMY
            | Format.EXPLORER
            | Format.FUTURE
            | Format.HISTORIC
            | Format.LEGACY
            | Format.MODERN
            | Format.OLDSCHOOL
            | Format.PAUPER
            | Format.PENNY
            | Format.PIONEER
            | Format.PREMODERN
            | Format.STANDARD
            | Format.TIMELESS
            | Format.VINTAGE
        ):
            return 60, maxsize

<<<<<<< HEAD
        case Format.BRAWL | Format.HISTORICBRAWL | Format.PAUPERCOMMANDER | Format.PREDH:
=======
        case Format.BRAWL | Format.PAUPERCOMMANDER | Format.PREDH | Format.STANDARDBRAWL:
>>>>>>> f07e1f48
            return 99, 99

        case Format.COMMANDER | Format.DUEL:
            return 98, 99  # Accounting for Partner

        case Format.GLADIATOR:
            return 100, 100

        case Format.NONE | _:
            return 0, maxsize


def side_size(fmt: Format) -> tuple[int, int]:
    """
    Given a Format, what are the min and max size for a sideboard?
    """

    match fmt.value:
        case Format.LIMITED:
            return 0, maxsize

        case (
            Format.ALCHEMY
            | Format.EXPLORER
            | Format.FUTURE
            | Format.HISTORIC
            | Format.LEGACY
            | Format.MODERN
            | Format.OLDSCHOOL
            | Format.PAUPER
            | Format.PENNY
            | Format.PIONEER
            | Format.PREMODERN
            | Format.STANDARD
            | Format.TIMELESS
            | Format.VINTAGE
        ):
            return 0, 15

        case (
            Format.BRAWL
            | Format.COMMANDER
            | Format.DUEL
            | Format.GLADIATOR
            | Format.OATHBREAKER
            | Format.PAUPERCOMMANDER
            | Format.PREDH
            | Format.STANDARDBRAWL
        ):
            return 0, 0

        case Format.NONE | _:
            return 0, maxsize


def cmdr_size(fmt: Format) -> tuple[int, int]:
    """
    Given a Format, what are the min and max size for a command zone?
    """

    match fmt.value:
        case (
            Format.ALCHEMY
            | Format.EXPLORER
            | Format.FUTURE
            | Format.GLADIATOR
            | Format.HISTORIC
            | Format.LEGACY
            | Format.LIMITED
            | Format.MODERN
            | Format.OLDSCHOOL
            | Format.PAUPER
            | Format.PENNY
            | Format.PIONEER
            | Format.PREMODERN
            | Format.STANDARD
            | Format.TIMELESS
            | Format.VINTAGE
        ):
            return 0, 0

<<<<<<< HEAD
        case Format.BRAWL | Format.HISTORICBRAWL | Format.PAUPERCOMMANDER | Format.PREDH:
=======
        case Format.BRAWL | Format.PAUPERCOMMANDER | Format.PREDH | Format.STANDARDBRAWL:
>>>>>>> f07e1f48
            return 1, 1

        case Format.COMMANDER | Format.DUEL:
            return 1, 2  # Accounting for Partner

        case Format.OATHBREAKER:
            return 2, 2

        case Format.NONE | _:
            return 0, maxsize


def attractions_size(fmt: Format) -> tuple[int, int]:
    """
    Given a Format, what are the min and max size for the attraction deck?

    - Attraction decks must contain at least 10 attraction cards in
    constructed. They must be unique.
    - Attraction decks must contain at least 3 attraction cards in limited.
    They do not need to be unique.
    """

    match fmt.value:
        case (
            Format.COMMANDER
            | Format.DUEL
            | Format.LEGACY
            | Format.OATHBREAKER
            | Format.PAUPER
            | Format.PAUPERCOMMANDER
            | Format.VINTAGE
        ):
            return 10, maxsize

        case (
            Format.ALCHEMY
            | Format.BRAWL
            | Format.EXPLORER
            | Format.FUTURE
            | Format.GLADIATOR
            | Format.HISTORIC
            | Format.MODERN
            | Format.OLDSCHOOL
            | Format.PENNY
            | Format.PIONEER
            | Format.PREDH
            | Format.PREMODERN
            | Format.STANDARD
            | Format.STANDARDBRAWL
            | Format.TIMELESS
        ):
            return 0, 0

        case Format.LIMITED:
            return 3, maxsize

        case Format.NONE | _:
            return 0, maxsize


def stickers_size(fmt: Format) -> tuple[int, int]:
    """
    Given a Format, what are the min and max size for the sticker deck?

    - Sticker decks must contain at least 10 unique sheets in constructed.
    3 are randomly chosen at the start of each game.
    - Sticker decks in limited may contain up to 3 sheets from among those
    opened. There could be repeats.
    """

    match fmt.value:
        case (
            Format.COMMANDER
            | Format.DUEL
            | Format.LEGACY
            | Format.OATHBREAKER
            | Format.PAUPER
            | Format.PAUPERCOMMANDER
            | Format.VINTAGE
        ):
            return 10, maxsize

        case (
            Format.ALCHEMY
            | Format.BRAWL
            | Format.EXPLORER
            | Format.FUTURE
            | Format.GLADIATOR
            | Format.HISTORIC
            | Format.MODERN
            | Format.OLDSCHOOL
            | Format.PENNY
            | Format.PIONEER
            | Format.PREDH
            | Format.PREMODERN
            | Format.STANDARD
            | Format.STANDARDBRAWL
            | Format.TIMELESS
        ):
            return 0, 0

        case Format.LIMITED | Format.NONE | _:
            return 0, maxsize


# endregion


# region Helper Classes

# region Base Classes


class ComparableObject:
    """
    A simple base class to support comparable objects.
    """

    @property
    def __key__(self) -> tuple[Any, ...]:
        return tuple(getattr(self, k) for k in self.__dict__.keys())

    def __eq__(self, other: Self):
        return self.__key__ == other.__key__

    def __ne__(self, other: Self):
        return not (self == other)


class HashableObject(ComparableObject, Hashable):
    """
    A simple base class to support hashable objects.
    """

    def __hash__(self):
        return hash(self.__key__)


# endregion

# region JSON Utils


class JsonNormalizer:
    """
    A simple class to be used when normalizing non-serializable data from JSON.
    """

    @classmethod
    def to_date(cls, d: date | str | None) -> date | None:
        """
        Normalize a date.

        Args:
            d: A date to normalize.

        Returns:
            A date.
        """

        if d is None or isinstance(d, date):
            return d

        return datetime.strptime(d, DATE_FORMAT).date()

    @classmethod
    def to_enum(cls, e: Type[E], v: Any) -> E | None:
        """
        Normalize an Enum.

        Args:
            e: A type of Enum to normalize to.
            v: A value to normalize.

        Returns:
            An instance of the given type of Enum.
        """

        if v is None:
            return v
        elif v in e.list():
            return e(v)

        return e[v]

    @classmethod
    def to_float(cls, f: FloatableT | None) -> float | None:
        """
        Normalize a float.

        Args:
            f: A float to normalize.

        Returns:
            A float.
        """

        if f is None or isinstance(f, float):
            return f

        return float(f)

    @classmethod
    def to_frozendict(
        cls, d: Mapping[T, V] | None, convert_key_to_enum: type[E] = None, convert_value_to_enum: type[N] = None
    ) -> frozendict[T | E, V | N] | None:
        """
        Normalize a frozendict.

        Args:
            d: A frozendict to normalize.
            convert_key_to_enum: A type of Enum to normalize keys to.
            convert_value_to_enum: A type of Enum to normalize values to.

        Returns:
            A frozendict.
        """

        if d is None:
            return d

        return frozendict(
            {
                JsonNormalizer.to_enum(e=convert_key_to_enum, v=k) if convert_key_to_enum else k: (
                    JsonNormalizer.to_enum(e=convert_value_to_enum, v=v) if convert_value_to_enum else v
                )
                for k, v in d.items()
            }
        )

    @classmethod
    def to_frozenset(cls, s: Iterable[T] | None, convert_to_enum: type[E] = None) -> frozenset[T | E] | None:
        """
        Normalize a frozenset.

        Args:
            s: A frozenset to normalize.
            convert_to_enum: A type of Enum to normalize values to.

        Returns:
            A frozenset.
        """

        if s is None:
            return s

        return frozenset({JsonNormalizer.to_enum(e=convert_to_enum, v=v) if convert_to_enum else v for v in s})

    @classmethod
    def to_tuple(cls, t: Iterable[T] | None, convert_to_enum: type[E] = None) -> tuple[T | E] | None:
        """
        Normalize a tuple.

        Args:
            t: A tuple to normalize.
            convert_to_enum: A type of Enum to normalize values to.

        Returns:
            A tuple.
        """

        if t is None:
            return t

        return tuple([JsonNormalizer.to_enum(e=convert_to_enum, v=v) if convert_to_enum else v for v in t])


# endregion

# region Dict Diff


class DictDiff(ComparableObject):
    """
    Represents a diff between two dicts.

    Attributes:
        contents (dict[Any, tuple[int, int]]): The contents of this diff.
    """

    def __init__(self, contents: dict[T, tuple[int, int]]):
        self.contents = contents

    def __len__(self):
        return len(self.contents)

    def __str__(self):
        return "\n".join([f"{key}: {counts}" for key, counts in self.contents.items()]) + "\n"

    # Source:  https://code.activestate.com/recipes/576644-diff-two-dictionaries/#c9
    @classmethod
    def get_diff(cls, d1: dict, d2: dict, NO_KEY: Any = 0) -> "DictDiff":
        """
        Generate a diff between two dicts.

        Args:
            d1: The first dict.
            d2: The second dict.
            NO_KEY: Default value to use when a key is in one dict, but not the
                other.

        Returns:
            A dict with all keys from both dicts. The values are tuple(v, v)
            for the values in each dict.
        """

        both = d1.keys() & d2.keys()
        diff = {k: (d1[k], d2[k]) for k in both if d1[k] != d2[k]}
        diff.update({k: (d1[k], NO_KEY) for k in d1.keys() - both})
        diff.update({k: (NO_KEY, d2[k]) for k in d2.keys() - both})
        return DictDiff(diff)

    def is_empty(self):
        """
        Determines if this diff is empty.
        """

        return self.contents == {}


# endregion


# endregion

# region Symbology utils


def parse_symbols(cost: str) -> Counter[CostSymbol]:
    """
    Parse a string containing one or more cost symbols, in standard oracle text form (e.g. "{4}{G}").

    Args:
        cost: String representing a mana cost, or rules text that may have one or more symbols.

    Returns:
        A mapping of cost symbols to the number of times they appear in that string.
    """

    # find all symbols of form {W}, {W/P}, etc
    symbols = [CostSymbol(s) for s in re.findall("{([^}]+)}", cost)]
    return Counter(symbols)


# endregion<|MERGE_RESOLUTION|>--- conflicted
+++ resolved
@@ -159,11 +159,7 @@
         ):
             return 60, maxsize
 
-<<<<<<< HEAD
-        case Format.BRAWL | Format.HISTORICBRAWL | Format.PAUPERCOMMANDER | Format.PREDH:
-=======
         case Format.BRAWL | Format.PAUPERCOMMANDER | Format.PREDH | Format.STANDARDBRAWL:
->>>>>>> f07e1f48
             return 99, 99
 
         case Format.COMMANDER | Format.DUEL:
@@ -245,11 +241,7 @@
         ):
             return 0, 0
 
-<<<<<<< HEAD
-        case Format.BRAWL | Format.HISTORICBRAWL | Format.PAUPERCOMMANDER | Format.PREDH:
-=======
         case Format.BRAWL | Format.PAUPERCOMMANDER | Format.PREDH | Format.STANDARDBRAWL:
->>>>>>> f07e1f48
             return 1, 1
 
         case Format.COMMANDER | Format.DUEL:
