from enum import Enum, EnumMeta, auto

from strenum import StrEnum

# region Enum Extensions


class CaseInsensitiveEnumMeta(EnumMeta):
    """
    An extension of the classic Python EnumMeta to support case insensitive fields.
    """

    def __getitem__(self, item):
        if isinstance(item, str):
            item = item.upper()
        return super().__getitem__(item)


class ExtendedEnum(Enum, metaclass=CaseInsensitiveEnumMeta):
    """
    An extension of the classic Python Enum to support additional functionality.

    Methods
    -------
    list():
        Returns a list of the attributes of this Enum.
    """

    @classmethod
    def list(cls):
        return list(map(lambda c: c.value, cls))


# endregion

# region Card Enums


class BorderColor(ExtendedEnum, StrEnum):
    """
    A color that borders of Magic cards can be.
    """

    BLACK = auto()
    WHITE = auto()
    BORDERLESS = auto()
    SILVER = auto()
    GOLD = auto()


class Color(ExtendedEnum, StrEnum):
    """
    A color that Magic cards can be.
    """

    WHITE = "W"
    BLUE = "U"
    BLACK = "B"
    RED = "R"
    GREEN = "G"


class Finish(ExtendedEnum, StrEnum):
    """
    A finish type that a Magic card can be printed with.
    """

    FOIL = auto()
    NONFOIL = auto()
    ETCHED = auto()


class Format(ExtendedEnum, StrEnum):
    """
    A Magic: the Gathering competitive format.
    """

    ALCHEMY = auto()
    BRAWL = auto()
    COMMANDER = auto()
    DUEL = auto()
    EXPLORER = auto()
    FUTURE = auto()
    GLADIATOR = auto()
    HISTORIC = auto()
    HISTORICBRAWL = auto()
    LEGACY = auto()
    MODERN = auto()
    OATHBREAKER = auto()
    OLDSCHOOL = auto()
    PAUPER = auto()
    PAUPERCOMMANDER = auto()
    PENNY = auto()
    PIONEER = auto()
    PREDH = auto()
    PREMODERN = auto()
    STANDARD = auto()
    VINTAGE = auto()
    # non-Scryfall formats
    LIMITED = auto()
    NONE = auto()


class Game(ExtendedEnum, StrEnum):
    """
    An official Magic game a card print can be available in.
    """

    PAPER = auto()
    ARENA = auto()
    MTGO = auto()


class Legality(ExtendedEnum, StrEnum):
    """
    String enum of different legalities that a card can have in a format.

    legal: eligible to be played in a format, and not banned
    not_legal: not eligible to be legal (never printed in right set/rarity)
    banned: eligible to be legal, but specifically banned
    restricted: only 1 copy allowed in a deck (specific to Vintage)
    """

    LEGAL = auto()
    NOT_LEGAL = auto()
    BANNED = auto()
    RESTRICTED = auto()


class Rarity(ExtendedEnum, StrEnum):
    """
    A rarity that a print of a Magic card can be.
    """

    COMMON = auto()
    UNCOMMON = auto()
    RARE = auto()
    SPECIAL = auto()
    MYTHIC = auto()
    BONUS = auto()


<<<<<<< HEAD
class ScryfallBulkFile(ExtendedEnum, StrEnum):
    """
    URIs for Scryfall bulk files.
    """

    ORACLE = "oracle_cards"
    ARTWORK = "unique_artwork"
    DEFAULT = "default_cards"
    ALL = "all_cards"
    # TODO(#26): support for Rulings file
=======
# endregion
>>>>>>> 2c2e63da
<|MERGE_RESOLUTION|>--- conflicted
+++ resolved
@@ -140,7 +140,6 @@
     BONUS = auto()
 
 
-<<<<<<< HEAD
 class ScryfallBulkFile(ExtendedEnum, StrEnum):
     """
     URIs for Scryfall bulk files.
@@ -151,6 +150,6 @@
     DEFAULT = "default_cards"
     ALL = "all_cards"
     # TODO(#26): support for Rulings file
-=======
-# endregion
->>>>>>> 2c2e63da
+
+
+# endregion