--- conflicted
+++ resolved
@@ -195,14 +195,10 @@
         default=None,
         description="Price in Euros, from Cardmarket.",
     )
-<<<<<<< HEAD
-    eur_foil: float | None = Field(default=None, description="Foil price in Euros, from Cardmarket.")
-=======
     eur_foil: float | None = Field(
         default=None,
         description="Foil price in Euros, from Cardmarket.",
     )
->>>>>>> 570de47a
     tix: float | None = Field(
         default=None,
         description="Price in MTGO tix, from Cardhoarder.",
