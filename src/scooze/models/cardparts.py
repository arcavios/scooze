from datetime import date, datetime

from pydantic import BaseModel, Field
from scooze.enums import Color


class ImageUrisModel(BaseModel, validate_assignment=True):
    """
    URIs of images associated with this model on Scryfall.
    Scryfall documentation: https://scryfall.com/docs/api/images

    Attributes:
        png: str | None
        border_crop: str | None
        art_crop: str | None
        large: str | None
        normal: str | None
        small: str | None
    """

    png: str | None = Field(
        default=None,
        description="Full card, high quality image with transparent background and rounded corners.",
    )
    border_crop: str | None = Field(
        default=None,
        description="Full card image with corners and majority of border cropped out.",
    )
    art_crop: str | None = Field(
        default=None, description="Rectangular crop to just art box; may not be perfect for cards with strange layouts."
    )
    large: str | None = Field(
        default=None,
        description="Large JPG image (672x936)",
    )
    normal: str | None = Field(
        default=None,
        description="Medium JPG image (488x860)",
    )
    small: str | None = Field(
        default=None,
        description="Small JPG image (146x204)",
    )


class CardFaceModel(BaseModel, validate_assignment=True):
    """
    Model for a single face of a multi-faced CardModel.
    Multi-faced cards include MDFCs, split cards, aftermath, etc.

    Scryfall documentation: https://scryfall.com/docs/api/cards#card-face-objects

    Attributes:
        artist: str | None
        artist_ids: list[str] | None
        cmc: float | None
        color_indicator: set[Color] | None
        colors: set[Color] | None
        flavor_text: str | None
        illustration_id: int | None
        image_uris: ImageUrisModel | None
        layout: str | None
        loyalty: int | None
        mana_cost: str
        name: str
        oracle_id: str | None
        oracle_text: str | None
        power: str | None
        printed_name: str | None
        printed_text: str | None
        printed_type_line: str | None
        toughness: str | None
        type_line: str | None
        watermark: str | None
    """

    artist: str | None = Field(
        default=None,
        description="Illustrator for art on this face.",
    )
<<<<<<< HEAD
    artist_id: list[str] | None = Field(
        default=None,
=======
    artist_ids: list[str] | None = Field(
>>>>>>> 52367f0a
        description="List of Scryfall IDs for artists of this face.",
    )
    cmc: float | None = Field(
        default=None,
        description="Mana value of this face.",
    )
    color_indicator: set[Color] | None = Field(
        default=None,
        description="Color indicator on this face, if any.",
    )
    colors: set[Color] | None = Field(
        default=None,
        description="Colors of this face.",
    )
    flavor_text: str | None = Field(
        default=None,
        description="Flavor text of this face, if any.",
    )
    illustration_id: int | None = Field(
        default=None,
        description="Scryfall illustration ID of this face, if any.",
    )
    image_uris: ImageUrisModel | None = Field(
        default=None,
        description="URIs for images of this face on Scryfall.",
    )
    layout: str | None = Field(
        default=None,
        description="Layout of this face, if any.",
    )  # TODO(#36): convert to enum?
    loyalty: int | None = Field(
        default=None,
        description="Starting planeswalker loyalty of this face, if any.",
    )
    mana_cost: str = Field(
        default="",
        description="Mana cost of this face.",
    )
    name: str = Field(
        description="Name of this face.",
    )
    oracle_id: str | None = Field(
        default=None,
        description="Oracle ID of this face, for reversible cards.",
    )
    oracle_text: str | None = Field(
        default=None,
        description="Oracle text of this face, if any.",
    )
    power: str | None = Field(
        default=None,
        description="Power of this face, if any.",
    )
    printed_name: str | None = Field(
        default=None,
        description="Printed name of this face, for localized non-English cards.",
    )
    printed_text: str | None = Field(
        default=None,
        description="Printed text of this face, for localized non-English cards.",
    )
    printed_type_line: str | None = Field(
        default=None,
        description="Printed type line of this face, for localized non-English cards.",
    )
    toughness: str | None = Field(
        default=None,
        description="Toughness of this face, if any.",
    )
    type_line: str | None = Field(
        default=None,
        description="Type line of this face, if any.",
    )
    watermark: str | None = Field(
        default=None,
        description="Watermark printed on this face, if any.",
    )


class PricesModel(BaseModel, validate_assignment=True):
    """
    Model for all price data associated with a CardModel.

    Attributes:
        usd: float | None
        usd_foil: float | None
        usd_etched: float | None
        eur: float | None
        tix: float | None
    """

    usd: float | None = Field(
        default=None,
        description="Price in US dollars, from TCGplayer.",
    )
    usd_foil: float | None = Field(
        default=None,
        description="Foil price in US dollars, from TCGplayer.",
    )
    usd_etched: float | None = Field(
        default=None,
        description="Etched foil price in US dollars, from TCGplayer.",
    )
    eur: float | None = Field(
        default=None,
        description="Price in Euros, from Cardmarket.",
    )
    tix: float | None = Field(
        default=None,
        description="Price in MTGO tix, from Cardhoarder.",
    )


class PreviewModel(BaseModel, validate_assignment=True):
    """
    Object for information about where and when a card was previewed.

    Attributes
    ----------
        previewed_at: datetime | None
        source: str | None
        source_uri: str | None
    """

    previewed_at: date | None = Field(
        default=None,
        description="Date/time of preview being shown or added to Scryfall.",
    )
    source: str | None = Field(
        default=None,
        description="Name of preview source",
    )
    source_uri: str | None = Field(
        default=None,
        description="Location of preview source",
    )


class RelatedCardModel(BaseModel, validate_assignment=True):
    """
    Data about Scryfall objects related to this card (tokens, cards referenced by name, meld pairs, etc.)

    Scryfall documentation: https://scryfall.com/docs/api/cards#related-card-objects

    Attributes:
        scryfall_id: str
        component: str
        name: str
        type_line: str
        uri: str
    """

    scryfall_id: str = Field(
        description="ID of linked component.",
        alias="id",
    )  # Scryfall ID
    component: str = Field(
        description="One of `token`, `meld_part`, `meld_result`, or `combo_piece`.",
    )  # TODO(#36): convert to enum?
    name: str = Field(
        description="Name of linked component.",
    )
    type_line: str = Field(
        description="Type line of linked component.",
    )
    uri: str = Field(
        description="URI of linked component.",
    )<|MERGE_RESOLUTION|>--- conflicted
+++ resolved
@@ -78,12 +78,8 @@
         default=None,
         description="Illustrator for art on this face.",
     )
-<<<<<<< HEAD
-    artist_id: list[str] | None = Field(
-        default=None,
-=======
     artist_ids: list[str] | None = Field(
->>>>>>> 52367f0a
+        default=None,
         description="List of Scryfall IDs for artists of this face.",
     )
     cmc: float | None = Field(
