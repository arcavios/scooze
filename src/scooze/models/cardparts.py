--- conflicted
+++ resolved
@@ -55,29 +55,6 @@
     Scryfall documentation: https://scryfall.com/docs/api/cards#card-face-objects
 
     Attributes:
-<<<<<<< HEAD
-        artist: str | None
-        artist_ids: list[str] | None
-        cmc: float | None
-        color_indicator: set[Color] | None
-        colors: set[Color] | None
-        flavor_text: str | None
-        illustration_id: int | None
-        image_uris: ImageUrisModel | None
-        layout: Layout | None
-        loyalty: int | None
-        mana_cost: str
-        name: str
-        oracle_id: str | None
-        oracle_text: str | None
-        power: str | None
-        printed_name: str | None
-        printed_text: str | None
-        printed_type_line: str | None
-        toughness: str | None
-        type_line: str | None
-        watermark: str | None
-=======
         artist: Illustrator for art on this face.
         artist_ids: List of Scryfall IDs for artists of this face.
         cmc: Mana value of this face.
@@ -102,7 +79,6 @@
         toughness: Toughness of this face, if any.
         type_line: Type line of this face, if any.
         watermark: Watermark printed on this face, if any.
->>>>>>> f1bb0115
     """
 
     artist: str | None = Field(
@@ -219,10 +195,7 @@
         default=None,
         description="Price in Euros, from Cardmarket.",
     )
-    eur_foil: float | None = Field(
-        default=None,
-        description="Foil price in Euros, from Cardmarket."
-    )
+    eur_foil: float | None = Field(default=None, description="Foil price in Euros, from Cardmarket.")
     tix: float | None = Field(
         default=None,
         description="Price in MTGO tix, from Cardhoarder.",
@@ -255,26 +228,18 @@
 
 class RelatedCardModel(BaseModel, validate_assignment=True):
     """
-    Data about Scryfall objects related to this card
-    (tokens, cards referenced by name, meld pairs, etc.)
-
-    Scryfall documentation: https://scryfall.com/docs/api/cards#related-card-objects
-
-    Attributes:
-<<<<<<< HEAD
-        scryfall_id: str
-        component: Component
-        name: str
-        type_line: str
-        uri: str
-=======
-        scryfall_id: ID of linked component.
-        component: One of `token`, `meld_part`, `meld_result`, or
-          `combo_piece`.
-        name: Name of linked component.
-        type_line: Type line of linked component.
-        uri: URI of linked component.
->>>>>>> f1bb0115
+        Data about Scryfall objects related to this card
+        (tokens, cards referenced by name, meld pairs, etc.)
+
+        Scryfall documentation: https://scryfall.com/docs/api/cards#related-card-objects
+
+        Attributes:
+            scryfall_id: ID of linked component.
+            component: One of `token`, `meld_part`, `meld_result`, or
+              `combo_piece`.
+            name: Name of linked component.
+            type_line: Type line of linked component.
+            uri: URI of linked component.
     """
 
     scryfall_id: str = Field(
