--- conflicted
+++ resolved
@@ -122,12 +122,8 @@
 
         ### Print fields
         artist: str | None
-<<<<<<< HEAD
+        artist_id: list[str] | None
         attraction_lights: set[int] | None
-=======
-        artist_id: list[str] | None
-        attraction_lights: list[int] | None
->>>>>>> 3516dde3
         booster: bool
         border_color: BorderColor
         card_back_id: str
@@ -311,15 +307,12 @@
         default=None,
         description="Artist for this card.",
     )
-<<<<<<< HEAD
+    artist_id: list[str] | None = Field(
+        default=None,
+        description="List of Scryfall IDs for artists of this card."
+    ),
     attraction_lights: set[int] | None = Field(
         default=None,
-=======
-    artist_id: list[str] | None = Field(
-        description="List of Scryfall IDs for artists of this card."
-    )
-    attraction_lights: list[int] | None = Field(
->>>>>>> 3516dde3
         description="Attraction lights lit on this card, if applicable.",
     )
     booster: bool = Field(
