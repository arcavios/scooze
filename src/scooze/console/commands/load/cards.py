--- conflicted
+++ resolved
@@ -27,14 +27,9 @@
         ),
         option(
             "force-download",
-<<<<<<< HEAD
             description="Automatically answer 'Yes' to downloading the relevant file if needed.",
             flag=True
         )
-=======
-            flag=True,
-        ),
->>>>>>> 39965fee
     ]
 
     def handle(self):
@@ -57,11 +52,6 @@
 
         with ScoozeApi() as s:
             for bulk_file in to_load:
-<<<<<<< HEAD
-                s.load_card_file(bulk_file, self.option("bulk-data-dir"), self.option("force-download"))
-            if load_test:
-                s.load_card_file(ScryfallBulkFile.DEFAULT, "./data/test", self.option("force-download"))
-=======
                 if self.option("force-download") and not load_test:
                     print(f"Downloading {bulk_file} from Scryfall...")
                     download_bulk_data_file_by_type(bulk_file, self.option("bulk-data-dir"))
@@ -81,5 +71,4 @@
 
             if load_test:
                 print(f"Reading from Scryfall data in: {Path('data/test/default_cards.json')}")
-                s.load_card_file(ScryfallBulkFile.DEFAULT, "./data/test")
->>>>>>> 39965fee
+                s.load_card_file(ScryfallBulkFile.DEFAULT, "./data/test")