import json
import os
from pathlib import Path

import ijson
from cleo.commands.command import Command
from cleo.helpers import option
<<<<<<< HEAD
from scooze.models.deck import DeckModel
from scooze.utils import DEFAULT_DECKS_DIR
=======
from scooze.config import CONFIG
from scooze.models.deck import DeckModel
>>>>>>> ae6daea2


class LoadDecksCommand(Command):
    name = "load decks"
    description = "Load sets of decks into the database."

    options = [
        option("all", description="All decks in the decks directory."),
        option("test", description="A set of Pioneer decks for testing purposes."),
        option(
            "decks-dir",
            description="Directory to store deck files, used with load decks.",
            default=CONFIG.decks_dir,
            value_required=True,
            flag=False,
        ),
    ]

    def handle(self):
        # TODO(#145): Use ScoozeApi to load decks via API
        if self.option("all"):
            load_all_decks(self.option("decks-dir"))
        elif self.option("test"):
            load_test_decks()
        else:
            self.line("No files were selected to load.")


# TODO(#145): Can remove this once the command uses ScoozeApi
def load_all_decks(decks_dir: str):
    files = os.listdir(decks_dir)
    try:
        for file_path in files:
            with open(file_path, "r", encoding="utf8") as deck_file:
                # print(f"Inserting {file_path.split('/')[-1]} file into the database...")
                decks = [
                    DeckModel.model_validate(deck_json)
                    for deck_json in ijson.items(
                        deck_file,
                        "item",
                    )
                ]
                # asyncio.run(deck_db.add_decks(decks))
        print("This doesn't actually do anything yet.")
    except OSError as e:
        print(f"Encountered an error while trying to load {file_path.split('/')[-1]}")
        raise e


# TODO(#145): Can remove this once the command uses ScoozeApi
def load_test_decks():
    try:
        with Path("./data/test/pioneer_decks.jsonl").open() as decks_file:
            # print("Inserting test decks into the database...")
            json_list = list(decks_file)
            decks = [DeckModel.model_validate(json.loads(deck_json)) for deck_json in json_list]
            # asyncio.run(deck_db.add_decks(decks))  # TODO(#7): this need async for now, replace with Python API
        print("This doesn't actually do anything yet.")
    except OSError as e:
        print("Encountered an error while trying to load test decks")
        raise e<|MERGE_RESOLUTION|>--- conflicted
+++ resolved
@@ -5,13 +5,8 @@
 import ijson
 from cleo.commands.command import Command
 from cleo.helpers import option
-<<<<<<< HEAD
-from scooze.models.deck import DeckModel
-from scooze.utils import DEFAULT_DECKS_DIR
-=======
 from scooze.config import CONFIG
 from scooze.models.deck import DeckModel
->>>>>>> ae6daea2
 
 
 class LoadDecksCommand(Command):
