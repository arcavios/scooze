from typing import Any

from bson import ObjectId
from pymongo import ReturnDocument
from pymongo.results import DeleteResult
from scooze.catalogs import DbCollection
from scooze.database.mongo import db
from scooze.utils import to_lower_camel

# region Single document


async def insert_document(coll_type: DbCollection, document: dict[str, Any]):
    """
    Insert a document into a collection in the database.

    Args:
        coll_type: The collection to insert into.
        document: The document to insert.

    Returns:
        The inserted document, or None if unable to insert.
    """

    # Here we find and update with upsert=True instead of inserting to avoid creating duplicates in the database. This
<<<<<<< HEAD
    # creates fewer headaches if you doubleclick in the Swagger UI or similar.
=======
    # creates less headaches if you doubleclick in the Swagger UI or similar.
>>>>>>> 5f0838d9
    return await db.client.scooze[coll_type].find_one_and_update(
        document,
        {"$setOnInsert": document},
        upsert=True,
        return_document=ReturnDocument.AFTER,
    )


async def get_document_by_property(coll_type: DbCollection, property_name: str, value):
    """
    Search a collection in the database for the first document matching the given criteria.

    Args:
        coll_type: The collection to search.
        property_name: The property to check.
        value: The value to match on.

    Returns:
        The first matching document, or None if none were found.
    """

<<<<<<< HEAD
    # Alias scooze_id to _id
    match property_name:
        case "_id" | "scooze_id":
            property_name = "_id"
            value = ObjectId(value)
        case _:
            property_name = to_lower_camel(property_name)
=======
    if property_name == "_id":
        value = ObjectId(value)
    return await db.client.scooze[coll_type].find_one({property_name: value})
>>>>>>> 5f0838d9

    return await db.client.scooze[coll_type].find_one({property_name: value})

<<<<<<< HEAD

=======
>>>>>>> 5f0838d9
async def update_document(coll_type: DbCollection, id: str, document: dict[str, Any]):
    """
    Update a document in a collection with new values.

    Args:
        coll_type: The collection containing the document to update.
        id: The ID of the document to update.
        document: The properties to update and their new values.

    Returns:
        The updated document, or None if it was unable to update or find it.

    Raises:
        ValueError: No data was given to update.
    """

    if len(document) == 0:
        raise ValueError(f"No data given, skipping update for {coll_type.title} with id: {id}")
    return await db.client.scooze[coll_type].find_one_and_update(
        {"_id": ObjectId(id)},
        {"$set": document},
        return_document=ReturnDocument.AFTER,
    )


async def delete_document(coll_type: DbCollection, id: str):
    """
    Delete a document from the database.

    Args:
        coll_type: The collection to delete from.
        id: The ID of the document to delete.

    Returns:
        The deleted document, or None if unable to delete.
    """

    return await db.client.scooze[coll_type].find_one_and_delete({"_id": ObjectId(id)})


# endregion

# region Bulk operations


async def insert_many_documents(coll_type: DbCollection, documents: list[dict[str, Any]]):
    """
    Insert a list of documents into the database.

    Args:
        coll_type: The collection to insert into.
        documents: The list of documents to insert.

    Returns:
        A PyMongo InsertManyResult.
    """

    return await db.client.scooze[coll_type].insert_many(documents)


async def get_random_documents(coll_type: DbCollection, limit: int):
    """
    Get a random sample of documents from a single collection in the database.

    Args:
        coll_type: The desired collection.
        limit: The number of documents to return.

    Returns:
        The list of random documents.
    """

    pipeline = [{"$sample": {"size": limit}}]
    return await db.client.scooze[coll_type].aggregate(pipeline).to_list(limit)


async def get_all_documents(coll_type: DbCollection):
    """
    Get a random sample of documents from a single collection in the database.

    Args:
        coll_type: The desired collection.

    Returns:
        The list of random documents.
    """

    return await db.client.scooze[coll_type].find().to_list(None)


async def get_documents_by_property(
    coll_type: DbCollection,
    property_name: str,
    values: list[Any],
    paginated: bool = False,
    page: int = 1,
    page_size: int = 10,
):
    """
    Search the database for documents matching the given criteria, with options for pagination.

    Args:
        coll_type: The collection to read from.
        property_name: The property to check.
        values: A list of values to match on.
        paginated: Whether to paginate the results.
        page: The page to look at, if paginated.
        page_size: The size of each page, if paginated.

    Returns:
        A list of matching documents, or None if none were found.
    """

<<<<<<< HEAD
    # Alias scooze_id to _id
=======
>>>>>>> 5f0838d9
    match property_name:
        case "_id" | "scooze_id":
            property_name = "_id"
            vals = [ObjectId(i) for i in values]  # Handle ObjectIds
        case _:
            property_name = to_lower_camel(property_name)
            vals = values

    return (
        await db.client.scooze[coll_type]
        .find({"$or": [{property_name: v} for v in vals]})
        .skip((page - 1) * page_size if paginated else 0)
        .to_list(page_size if paginated else None)
    )


<<<<<<< HEAD
async def delete_documents_by_id(coll_type: DbCollection, ids: list[ObjectId]) -> DeleteResult:
    """
    Deletes multiple documents from the database with the given IDs.

    Args:
        coll_type: The collection to delete from.
        ids: The IDs of the documents to delete.

    Returns:
        A PyMongo DeleteResult.
    """

    return await db.client.scooze[coll_type].delete_many({"_id": {"$in": ids}})


async def delete_documents(coll_type: DbCollection) -> DeleteResult:
=======
async def delete_documents(coll_type: DbCollection):
>>>>>>> 5f0838d9
    """
    Delete all documents in a single collection from the database.

    Args:
        coll_type: The collection to delete from.

    Returns:
        A PyMongo DeleteResult.
    """

    return await db.client.scooze[coll_type].delete_many({})  # NOTE: This deletes the entire collection.


# endregion<|MERGE_RESOLUTION|>--- conflicted
+++ resolved
@@ -11,11 +11,13 @@
 
 
 async def insert_document(coll_type: DbCollection, document: dict[str, Any]):
+async def insert_document(coll_type: DbCollection, document: dict[str, Any]):
     """
     Insert a document into a collection in the database.
 
     Args:
         coll_type: The collection to insert into.
+        coll_type: The collection to insert into.
         document: The document to insert.
 
     Returns:
@@ -23,11 +25,7 @@
     """
 
     # Here we find and update with upsert=True instead of inserting to avoid creating duplicates in the database. This
-<<<<<<< HEAD
     # creates fewer headaches if you doubleclick in the Swagger UI or similar.
-=======
-    # creates less headaches if you doubleclick in the Swagger UI or similar.
->>>>>>> 5f0838d9
     return await db.client.scooze[coll_type].find_one_and_update(
         document,
         {"$setOnInsert": document},
@@ -37,10 +35,12 @@
 
 
 async def get_document_by_property(coll_type: DbCollection, property_name: str, value):
+async def get_document_by_property(coll_type: DbCollection, property_name: str, value):
     """
     Search a collection in the database for the first document matching the given criteria.
 
     Args:
+        coll_type: The collection to search.
         coll_type: The collection to search.
         property_name: The property to check.
         value: The value to match on.
@@ -49,7 +49,6 @@
         The first matching document, or None if none were found.
     """
 
-<<<<<<< HEAD
     # Alias scooze_id to _id
     match property_name:
         case "_id" | "scooze_id":
@@ -57,23 +56,17 @@
             value = ObjectId(value)
         case _:
             property_name = to_lower_camel(property_name)
-=======
-    if property_name == "_id":
-        value = ObjectId(value)
+
     return await db.client.scooze[coll_type].find_one({property_name: value})
->>>>>>> 5f0838d9
-
-    return await db.client.scooze[coll_type].find_one({property_name: value})
-
-<<<<<<< HEAD
-
-=======
->>>>>>> 5f0838d9
+
+
 async def update_document(coll_type: DbCollection, id: str, document: dict[str, Any]):
+async def update_document(coll_type: DbCollection, id: str, document: dict[str, Any]):
     """
     Update a document in a collection with new values.
 
     Args:
+        coll_type: The collection containing the document to update.
         coll_type: The collection containing the document to update.
         id: The ID of the document to update.
         document: The properties to update and their new values.
@@ -86,6 +79,8 @@
     """
 
     if len(document) == 0:
+        raise ValueError(f"No data given, skipping update for {coll_type.title} with id: {id}")
+    return await db.client.scooze[coll_type].find_one_and_update(
         raise ValueError(f"No data given, skipping update for {coll_type.title} with id: {id}")
     return await db.client.scooze[coll_type].find_one_and_update(
         {"_id": ObjectId(id)},
@@ -95,11 +90,13 @@
 
 
 async def delete_document(coll_type: DbCollection, id: str):
+async def delete_document(coll_type: DbCollection, id: str):
     """
     Delete a document from the database.
 
     Args:
         coll_type: The collection to delete from.
+        coll_type: The collection to delete from.
         id: The ID of the document to delete.
 
     Returns:
@@ -108,6 +105,8 @@
 
     return await db.client.scooze[coll_type].find_one_and_delete({"_id": ObjectId(id)})
 
+    return await db.client.scooze[coll_type].find_one_and_delete({"_id": ObjectId(id)})
+
 
 # endregion
 
@@ -115,11 +114,13 @@
 
 
 async def insert_many_documents(coll_type: DbCollection, documents: list[dict[str, Any]]):
+async def insert_many_documents(coll_type: DbCollection, documents: list[dict[str, Any]]):
     """
     Insert a list of documents into the database.
 
     Args:
         coll_type: The collection to insert into.
+        coll_type: The collection to insert into.
         documents: The list of documents to insert.
 
     Returns:
@@ -127,13 +128,16 @@
     """
 
     return await db.client.scooze[coll_type].insert_many(documents)
+    return await db.client.scooze[coll_type].insert_many(documents)
 
 
 async def get_random_documents(coll_type: DbCollection, limit: int):
+async def get_random_documents(coll_type: DbCollection, limit: int):
     """
     Get a random sample of documents from a single collection in the database.
 
     Args:
+        coll_type: The desired collection.
         coll_type: The desired collection.
         limit: The number of documents to return.
 
@@ -157,9 +161,25 @@
     """
 
     return await db.client.scooze[coll_type].find().to_list(None)
+    return await db.client.scooze[coll_type].aggregate(pipeline).to_list(limit)
+
+
+async def get_all_documents(coll_type: DbCollection):
+    """
+    Get a random sample of documents from a single collection in the database.
+
+    Args:
+        coll_type: The desired collection.
+
+    Returns:
+        The list of random documents.
+    """
+
+    return await db.client.scooze[coll_type].find().to_list(None)
 
 
 async def get_documents_by_property(
+    coll_type: DbCollection,
     coll_type: DbCollection,
     property_name: str,
     values: list[Any],
@@ -182,10 +202,7 @@
         A list of matching documents, or None if none were found.
     """
 
-<<<<<<< HEAD
     # Alias scooze_id to _id
-=======
->>>>>>> 5f0838d9
     match property_name:
         case "_id" | "scooze_id":
             property_name = "_id"
@@ -196,13 +213,13 @@
 
     return (
         await db.client.scooze[coll_type]
+        await db.client.scooze[coll_type]
         .find({"$or": [{property_name: v} for v in vals]})
         .skip((page - 1) * page_size if paginated else 0)
         .to_list(page_size if paginated else None)
     )
 
 
-<<<<<<< HEAD
 async def delete_documents_by_id(coll_type: DbCollection, ids: list[ObjectId]) -> DeleteResult:
     """
     Deletes multiple documents from the database with the given IDs.
@@ -219,20 +236,19 @@
 
 
 async def delete_documents(coll_type: DbCollection) -> DeleteResult:
-=======
-async def delete_documents(coll_type: DbCollection):
->>>>>>> 5f0838d9
     """
     Delete all documents in a single collection from the database.
 
     Args:
         coll_type: The collection to delete from.
+        coll_type: The collection to delete from.
 
     Returns:
         A PyMongo DeleteResult.
     """
 
     return await db.client.scooze[coll_type].delete_many({})  # NOTE: This deletes the entire collection.
+    return await db.client.scooze[coll_type].delete_many({})  # NOTE: This deletes the entire collection.
 
 
 # endregion