import json
from datetime import date, datetime
from typing import TypeVar

from scooze.cardparts import (
    CardFace,
    FullCardFace,
    ImageUris,
    Preview,
    Prices,
    RelatedCard,
)
from scooze.enums import BorderColor, Color, Finish, Format, Game, Legality, Rarity
from scooze.models.card import CardModel

C = TypeVar("C")  # generic Card type
F = TypeVar("F", CardFace, FullCardFace)  # generic CardFace type
T = TypeVar("T")  # generic type


class Card:
    """
    A basic Card object with minimal fields. Contains all information you might use to sort a decklist.

    Attributes:
        cmc: float | None
        color_identity: set[Color] | None
        colors: set[Color] | None
        legalities: dict[Format, Legality] | None
        mana_cost: str | None
        name: str | None
        power: str | None
        toughness: str | None
        type_line: str | None
    """

    def __init__(
        self,
        cmc: float | int | None = None,
        color_identity: set[Color] | None = None,
        colors: set[Color] | None = None,
        legalities: dict[Format, Legality] | None = None,
        mana_cost: str | None = None,
        name: str | None = None,
        power: str | None = None,
        toughness: str | None = None,
        type_line: str | None = None,
        # kwargs
        **kwargs,  # TODO(77): log information about kwargs
    ):
        self.cmc = self._normalize_float(cmc)
        self.color_identity = self._normalize_set(color_identity)
        self.colors = self._normalize_set(colors)
        self.legalities = legalities
        self.mana_cost = mana_cost
        self.name = name
        self.power = power
        self.toughness = toughness
        self.type_line = type_line

    def __hash__(self):  # TODO(#19): placeholder hash function. replace with real one
        return self.name.__hash__()

    def __str__(self):
        return self.name

    # region Normalizers

    def _normalize_float(self, f: float | int | None) -> float:
        # TODO: docstring

        if f is None or isinstance(f, float):
            return f
        elif isinstance(f, int):
            return float(f)

    def _normalize_set(self, s: set[T] | list[T] | None) -> set[T]:
        # TODO: docstring

        if s is None or isinstance(s, set):
            return s
        elif isinstance(s, list):
            return set(s)

    # endregion

    @classmethod
    def from_json(cls: type[C], data: dict | str) -> C:
        if isinstance(data, dict):
            return cls(**data)
        elif isinstance(data, str):
            return cls(**json.loads(data))

    @classmethod
    def from_model(cls: type[C], model: CardModel) -> C:
        return cls(**model.model_dump())


class OracleCard(Card):
    """
    Card subclass containing all information about a unique card in Magic.
    All information in this class is print-agnostic.

    Attributes:
        card_faces: list[CardFace] | None
        cmc: float | None
        color_identity: set[Color] | None
        color_indicator: set[Color] | None
        colors: set[Color] | None
        edhrec_rank: int | None
        hand_modifier: str | None
        keywords: set[str]
        legalities: dict[Format, Legality]
        life_modifier: str | None
        loyalty: str | None
        mana_cost: str | None
        name: str | None
        oracle_id: str | None
        oracle_text: str | None
        prints_search_uri: str
        penny_rank: int | None
        power: str | None
        produced_mana: set[Color] | None
        reserved: bool
        rulings_uri: str
        toughness: str | None
        type_line: str | None
    """

    def __init__(
        self,
        card_faces: list[CardFace] | None = None,
        cmc: float | int | None = None,
        color_identity: set[Color] | None = None,
        color_indicator: set[Color] | None = None,
        colors: set[Color] | None = None,
        edhrec_rank: int | None = None,
        hand_modifier: str | None = None,
        keywords: set[str] = None,
        legalities: dict[Format, Legality] = None,
        life_modifier: str | None = None,
        loyalty: str | None = None,
        mana_cost: str | None = None,
        name: str | None = None,
        oracle_id: str | None = None,
        oracle_text: str | None = None,
        prints_search_uri: str = "",
        penny_rank: int | None = None,
        power: str | None = None,
        produced_mana: set[Color] | None = None,
        reserved: bool = False,
        rulings_uri: str = "",
        toughness: str | None = None,
        type_line: str | None = None,
        # kwargs
        **kwargs,  # TODO(77): log information about kwargs
    ):
        self.card_faces = self._normalize_card_faces(card_faces, card_face_class=CardFace)
        self.cmc = self._normalize_float(cmc)
        self.color_identity = self._normalize_set(color_identity)
        self.color_indicator = self._normalize_set(color_indicator)
        self.colors = self._normalize_set(colors)
        self.edhrec_rank = edhrec_rank
        self.hand_modifier = hand_modifier
        self.keywords = self._normalize_set(keywords)
        self.legalities = legalities
        self.life_modifier = life_modifier
        self.loyalty = loyalty
        self.mana_cost = mana_cost
        self.name = name
        self.oracle_id = oracle_id
        self.oracle_text = oracle_text
        self.prints_search_uri = prints_search_uri
        self.penny_rank = penny_rank
        self.power = power
        self.produced_mana = self._normalize_set(produced_mana)
        self.reserved = reserved
        self.rulings_uri = rulings_uri
        self.toughness = toughness
        self.type_line = type_line

    # region Normalizers

    def _normalize_card_faces(
        self,
        card_faces: list[F] | list[dict] | None,
        card_face_class: type[F] = CardFace,
    ) -> list[F]:
        # TODO: docstring
        if card_faces is None or all(isinstance(card_face, card_face_class) for card_face in card_faces):
            return card_faces
        elif all(isinstance(card_face, dict) for card_face in card_faces):
            return [card_face_class.from_json(card_face) for card_face in card_faces]

    # endregion


class FullCard(OracleCard):
    """
    Card object that supports all fields available from Scryfall's JSON data.
    Scryfall documentation: https://scryfall.com/docs/api/cards

    Attributes:
    Core fields
        arena_id: int | None
        scryfall_id: str
        lang: str
        mtgo_id: int | None
        mtgo_foil_id: int | None
        multiverse_ids: list[int] | None
        tcgplayer_id: int | None
        tcgplayer_etched_id: int | None
        cardmarket_id: int | None
        oracle_id: str | None
        prints_search_uri: str
        rulings_uri: str
        scryfall_uri: str
        uri: str

    Gameplay fields
        all_parts: list[RelatedCard] | None
        card_faces: list[FullCardFace] | None
        cmc: float
        color_identity: set[Color]
        color_indicator: set[Color] | None
        colors: set[Color] | None
        edhrec_rank: int | None
        hand_modifier: str | None
        keywords: set[str]
        layout: str
        legalities: dict[Format, Legality]
        life_modifier: str | None
        loyalty: str | None
        mana_cost: str | None
        name: str | None
        oracle_text: str | None
        oversized: bool
        penny_rank: int | None
        power: str | None
        produced_mana: set[Color] | None
        reserved: bool
        toughness: str | None
        type_line: str | None

    Print fields
        artist: str | None
<<<<<<< HEAD
        attraction_lights: set[int] | None
=======
        artist_id: list[str] | None
        attraction_lights: list[int] | None
>>>>>>> 3516dde3
        booster: bool | None
        border_color: BorderColor | None
        card_back_id: str | None
        collector_number: str | None
        content_warning: bool | None
        digital: bool | None
        finishes: set[Finish] | None
        flavor_name: str | None
        flavor_text: str | None
        frame_effects: set[str] | None
        frame: str | None
        full_art: bool | None
        games: set[Game] | None
        highres_image: bool | None
        illustation_id: str | None
        image_status: str | None
        image_uris: ImageUris | None
        preview: Preview | None
        prices: Prices | None
        printed_name: str | None
        printed_text: str | None
        printed_type_line: str | None
        promo: bool
        promo_types: set[str] | None
        purchase_uris: dict[str, str] | None
        rarity: Rarity | None
        related_uris: dict[str, str] | None
        released_at: date | None
        reprint: bool
        scryfall_set_uri: str
        security_stamp: str | None
        set_name: str
        set_search_uri: str
        set_type: str
        set_uri: str
        set: str
        set_id: str
        story_spotlight: bool
        textless: bool
        variation: bool
        variation_of: str | None
        watermark: str | None
    """

    def __init__(
        self,
        # Aliases
        id: str = "",  # Alias for scryfall_id
        # Core Fields
        arena_id: int | None = None,
        scryfall_id: str = "",
        lang: str = "en",  # TODO(#36): convert to enum?
        mtgo_id: int | None = None,
        mtgo_foil_id: int | None = None,
        multiverse_ids: list[int] | None = None,
        tcgplayer_id: int | None = None,
        tcgplayer_etched_id: int | None = None,
        cardmarket_id: int | None = None,
        oracle_id: str | None = None,
        prints_search_uri: str = "",
        rulings_uri: str = "",
        scryfall_uri: str = "",
        uri: str = "",
        # Gameplay Fields
        all_parts: list[RelatedCard] | None = None,
        card_faces: list[FullCardFace] | None = None,
        cmc: float | int | None = None,
        color_identity: set[Color] | None = None,
        color_indicator: set[Color] | None = None,
        colors: set[Color] | None = None,
        edhrec_rank: int | None = None,
        hand_modifier: str | None = None,
        keywords: set[str] = set(),
        layout: str = "normal",  # TODO(#36): convert to enum?
        legalities: dict[Format, Legality] | None = None,
        life_modifier: str | None = None,
        loyalty: str | None = None,
        mana_cost: str | None = None,
        name: str | None = None,
        oracle_text: str | None = None,
        oversized: bool = False,
        penny_rank: int | None = None,
        power: str | None = None,
        produced_mana: set[Color] | None = None,
        reserved: bool = False,
        toughness: str | None = None,
        type_line: str | None = None,
        # Print Fields
        artist: str | None = None,
<<<<<<< HEAD
        attraction_lights: set[int] | None = None,
=======
        artist_id: list[str] | None = None,
        attraction_lights: list[int] | None = None,
>>>>>>> 3516dde3
        booster: bool | None = None,
        border_color: BorderColor | None = None,
        card_back_id: str | None = None,
        collector_number: str | None = None,
        content_warning: bool | None = None,
        digital: bool | None = None,
        finishes: set[Finish] | None = None,
        flavor_name: str | None = None,
        flavor_text: str | None = None,
        frame_effects: set[str] | None = None,  # TODO(#36): convert to enum?
        frame: str | None = None,
        full_art: bool | None = None,
        games: set[Game] | None = None,
        highres_image: bool | None = None,
        illustration_id: str | None = None,
        image_status: str | None = None,  # TODO(#36): convert to enum?
        image_uris: ImageUris | dict | None = None,
        preview: Preview | None = None,
        prices: Prices | dict | None = None,
        printed_name: str | None = None,
        printed_text: str | None = None,
        printed_type_line: str | None = None,
        promo: bool = False,
        promo_types: set[str] | None = None,
        purchase_uris: dict[str, str] = {},  # TODO(#47): convert to object?
        rarity: Rarity | None = None,  # TODO(#48): better default?
        related_uris: dict[str, str] = {},  # TODO(#47): convert to object?
        released_at: date | str | None = None,  # TODO(#48): better default?
        reprint: bool = False,
        scryfall_set_uri: str = "",
        security_stamp: str | None = None,  # TODO(#36): convert to enum?
        set_name: str = "",
        set_search_uri: str = "",
        set_type: str = "",
        set_uri: str = "",
        set: str = "",
        set_id: str = "",
        story_spotlight: bool = False,
        textless: bool = False,
        variation: bool = False,
        variation_of: str | None = None,
        watermark: str | None = None,
        # kwargs
        **kwargs,  # TODO(77): log information about kwargs
    ):
        # region Core Fields

        self.arena_id = arena_id
        self.scryfall_id = scryfall_id if scryfall_id else id
        self.lang = lang
        self.mtgo_id = mtgo_id
        self.mtgo_foil_id = mtgo_foil_id
        self.multiverse_ids = self._normalize_set(multiverse_ids)
        self.tcgplayer_id = tcgplayer_id
        self.tcgplayer_etched_id = tcgplayer_etched_id
        self.cardmarket_id = cardmarket_id
        self.oracle_id = oracle_id
        self.prints_search_uri = prints_search_uri
        self.rulings_uri = rulings_uri
        self.scryfall_uri = scryfall_uri
        self.uri = uri

        # endregion

        # region Gameplay Fields

        self.all_parts = self._normalize_all_parts(all_parts)
        self.card_faces = self._normalize_card_faces(card_faces, card_face_class=FullCardFace)
        self.cmc = self._normalize_float(cmc)
        self.color_identity = self._normalize_set(color_identity)
        self.color_indicator = self._normalize_set(color_indicator)
        self.colors = self._normalize_set(colors)
        self.edhrec_rank = edhrec_rank
        self.hand_modifier = hand_modifier
        self.keywords = self._normalize_set(keywords)
        self.layout = layout
        self.legalities = legalities
        self.life_modifier = life_modifier
        self.loyalty = loyalty
        self.mana_cost = mana_cost
        self.name = name
        self.oracle_text = oracle_text
        self.oversized = oversized
        self.penny_rank = penny_rank
        self.power = power
        self.produced_mana = self._normalize_set(produced_mana)
        self.reserved = reserved
        self.toughness = toughness
        self.type_line = type_line

        # endregion

        # region Print fields

        self.artist = artist
<<<<<<< HEAD
        self.attraction_lights = self._normalize_set(attraction_lights)
=======
        self.artist_id = artist_id
        self.attraction_lights = attraction_lights
>>>>>>> 3516dde3
        self.booster = booster
        self.border_color = border_color
        self.card_back_id = card_back_id
        self.collector_number = collector_number
        self.content_warning = content_warning
        self.digital = digital
        self.finishes = self._normalize_set(finishes)
        self.flavor_name = flavor_name
        self.flavor_text = flavor_text
        self.frame_effects = self._normalize_set(frame_effects)
        self.frame = frame
        self.full_art = full_art
        self.games = self._normalize_set(games)
        self.highres_image = highres_image
        self.illustration_id = illustration_id
        self.image_status = image_status
        self.image_uris = self._normalize_image_uris(image_uris)
        self.preview = self._normalize_preview(preview)
        self.prices = self._normalize_prices(prices)
        self.printed_name = printed_name
        self.printed_text = printed_text
        self.printed_type_line = printed_type_line
        self.promo = promo
        self.promo_types = self._normalize_set(promo_types)
        self.purchase_uris = purchase_uris
        self.rarity = rarity
        self.related_uris = related_uris
        self.released_at = self._normalize_date(released_at)
        self.reprint = reprint
        self.scryfall_set_uri = scryfall_set_uri
        self.security_stamp = security_stamp
        self.set_name = set_name
        self.set_search_uri = set_search_uri
        self.set_type = set_type
        self.set_uri = set_uri
        self.set = set
        self.set_id = set_id
        self.story_spotlight = story_spotlight
        self.textless = textless
        self.variation = variation
        self.variation_of = variation_of
        self.watermark = watermark

        # endregion

    # region Normalizers

    def _normalize_all_parts(self, all_parts: list[RelatedCard] | list[dict] | None) -> list[RelatedCard]:
        # TODO: docstring

        if all_parts is None or all(isinstance(part, RelatedCard) for part in all_parts):
            return all_parts
        elif all(isinstance(part, dict) for part in all_parts):
            return [RelatedCard(**part) for part in all_parts]

    def _normalize_date(self, d: date | str | None) -> date:
        # TODO: docstring

        if d is None or isinstance(d, date):
            return d
        if isinstance(d, str):
            return datetime.strptime(d, "%Y-%m-%d").date()  # NOTE: maybe store date format in utils if needed

    def _normalize_image_uris(self, image_uris: ImageUris | dict | None) -> ImageUris:
        # TODO: docstring

        if image_uris is None or isinstance(image_uris, ImageUris):
            return image_uris
        elif isinstance(image_uris, dict):
            return ImageUris(**image_uris)

    def _normalize_preview(self, preview: Preview | dict | None) -> Preview:
        # TODO: docstring

        if preview is None or isinstance(preview, Preview):
            return preview
        elif isinstance(preview, dict):
            return Preview(**preview)

    def _normalize_prices(self, prices: Prices | dict | None) -> Prices:
        # TODO: docstring

        if prices is None or isinstance(prices, Prices):
            return prices
        elif isinstance(prices, dict):
            return Prices(**prices)

    # endregion<|MERGE_RESOLUTION|>--- conflicted
+++ resolved
@@ -244,12 +244,8 @@
 
     Print fields
         artist: str | None
-<<<<<<< HEAD
+        artist_id: list[str] | None
         attraction_lights: set[int] | None
-=======
-        artist_id: list[str] | None
-        attraction_lights: list[int] | None
->>>>>>> 3516dde3
         booster: bool | None
         border_color: BorderColor | None
         card_back_id: str | None
@@ -339,12 +335,8 @@
         type_line: str | None = None,
         # Print Fields
         artist: str | None = None,
-<<<<<<< HEAD
+        artist_id: list[str] | None = None,
         attraction_lights: set[int] | None = None,
-=======
-        artist_id: list[str] | None = None,
-        attraction_lights: list[int] | None = None,
->>>>>>> 3516dde3
         booster: bool | None = None,
         border_color: BorderColor | None = None,
         card_back_id: str | None = None,
@@ -440,12 +432,8 @@
         # region Print fields
 
         self.artist = artist
-<<<<<<< HEAD
+        self.artist_id = artist_id
         self.attraction_lights = self._normalize_set(attraction_lights)
-=======
-        self.artist_id = artist_id
-        self.attraction_lights = attraction_lights
->>>>>>> 3516dde3
         self.booster = booster
         self.border_color = border_color
         self.card_back_id = card_back_id
