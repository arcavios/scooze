--- conflicted
+++ resolved
@@ -35,93 +35,6 @@
 
 ## Generic Types
 F = TypeVar("F", bound=CardFace)  # generic CardFace type
-<<<<<<< HEAD
-
-
-class CardNormalizer(CardPartsNormalizer):
-    """
-    A simple class to use when normalizing non-serializable data from JSON.
-
-    Usage:
-        >>> card.prices = CardNormalizer.prices(prices_json)
-    """
-
-    @classmethod
-    def all_parts(cls, all_parts: Iterable[RelatedCard] | Iterable[dict] | None) -> tuple[RelatedCard]:
-        """
-        Normalize all_parts from JSON.
-
-        Args:
-            all_parts: An Iterable[RelatedCard] or Iterable[JSON] to normalize.
-
-        Returns:
-            A tuple[RelatedCard].
-        """
-
-        if all_parts is None or all(isinstance(part, RelatedCard) for part in all_parts):
-            return all_parts
-        elif all(isinstance(part, dict) for part in all_parts):
-            return tuple(RelatedCard(**part) for part in all_parts)
-
-    @classmethod
-    def card_faces(
-        cls,
-        card_faces: Iterable[F] | Iterable[dict] | None,
-        card_face_class: type[F] = CardFace,
-    ) -> tuple[F]:
-        """
-        Normalize card_faces from JSON.
-
-        Args:
-            card_faces: A Iterable[F] or Iterable[JSON] to normalize. F is of type
-              CardFace or FullCardFace.
-            card_face_class: A CardFace class to create an instance of.
-              (one of CardFace or FullCardFace)
-
-        Returns:
-            A tuple[F] where F is of type CardFace or FullCardFace.
-        """
-
-        if card_faces is None or all(isinstance(card_face, card_face_class) for card_face in card_faces):
-            return card_faces
-        elif all(isinstance(card_face, dict) for card_face in card_faces):
-            return tuple(card_face_class.from_json(card_face) for card_face in card_faces)
-
-    @classmethod
-    def preview(cls, preview: Preview | dict | None) -> Preview:
-        """
-        Normalize preview from JSON.
-
-        Args:
-            preview: An instance of Preview or some JSON to normalize.
-
-        Returns:
-            An instance of Preview.
-        """
-
-        if preview is None or isinstance(preview, Preview):
-            return preview
-        elif isinstance(preview, dict):
-            return Preview(**preview)
-
-    @classmethod
-    def prices(cls, prices: Prices | dict | None) -> Prices:
-        """
-        Normalize prices from JSON.
-
-        Args:
-            prices: An instance of Prices or some JSON to normalize.
-
-        Returns:
-            An instance of Prices.
-        """
-
-        if prices is None or isinstance(prices, Prices):
-            return prices
-        elif isinstance(prices, dict):
-            return Prices(**prices)
-=======
->>>>>>> d6307a9b
 
 
 class Card(HashableObject):
@@ -611,7 +524,6 @@
 
         # endregion
 
-<<<<<<< HEAD
     def total_words(self) -> int:
         """
         TODO:docstring
@@ -619,7 +531,6 @@
 
         # Don't double count reversible card text
         return int(super().total_words() / (2 if self.layout == "reversible_card" else 1))
-=======
 
 class CardNormalizer(CardPartsNormalizer):
     """
@@ -702,5 +613,4 @@
         if prices is None or isinstance(prices, Prices):
             return prices
         elif isinstance(prices, dict):
-            return Prices(**prices)
->>>>>>> d6307a9b
+            return Prices(**prices)