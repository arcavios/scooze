--- conflicted
+++ resolved
@@ -168,9 +168,6 @@
         # kwargs
         **kwargs,  # TODO(77): log information about kwargs
     ):
-<<<<<<< HEAD
-        self.scooze_id = CardNormalizer.to_id(id_like=kwargs.get("id"))
-=======
         super().__init__(
             cmc=cmc,
             color_identity=color_identity,
@@ -183,8 +180,7 @@
             type_line=type_line,
             **kwargs,
         )
-        self.scooze_id = kwargs.get("scooze_id")
->>>>>>> 74afe75f
+        self.scooze_id = CardNormalizer.to_id(id_like=kwargs.get("id"))
 
         self.card_faces = CardNormalizer.to_card_faces(card_faces, card_face_class=CardFace)
         self.color_indicator = CardNormalizer.to_frozenset(color_indicator, convert_to_enum=Color)
@@ -457,9 +453,6 @@
         # kwargs
         **kwargs,  # TODO(77): log information about kwargs
     ):
-<<<<<<< HEAD
-        self.scooze_id = CardNormalizer.to_id(id_like=kwargs.get("id"))
-=======
         super().__init__(
             card_faces=None,  # will be overridden with FullCardFace objects
             cmc=0,  # will be overridden with reversible card logic
@@ -486,8 +479,7 @@
             type_line=type_line,
             **kwargs,
         )
-        self.scooze_id = kwargs.get("scooze_id")
->>>>>>> 74afe75f
+        self.scooze_id = CardNormalizer.to_id(id_like=kwargs.get("id"))
 
         # region Core Fields
 
