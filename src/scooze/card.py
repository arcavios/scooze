--- conflicted
+++ resolved
@@ -462,17 +462,10 @@
         printed_text: str | None = None,
         printed_type_line: str | None = None,
         promo: bool = False,
-<<<<<<< HEAD
-        promo_types: set[str] | list[str] | None = None,
+        promo_types: Iterable[str] | None = None,
         purchase_uris: PurchaseUris = PurchaseUris(),
         rarity: Rarity | None = None,  # TODO(#48): better default?
         related_uris: RelatedUris = RelatedUris(),
-=======
-        promo_types: Iterable[str] | None = None,
-        purchase_uris: Mapping[str, str] = {},  # TODO(#47): convert to object?
-        rarity: Rarity | None = None,  # TODO(#48): better default?
-        related_uris: Mapping[str, str] = {},  # TODO(#47): convert to object?
->>>>>>> 0709814a
         released_at: date | str | None = None,  # TODO(#48): better default?
         reprint: bool = False,
         scryfall_set_uri: str = "",
