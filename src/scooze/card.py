import json
from datetime import date, datetime
from typing import TypeVar

from scooze.cardparts import (
    CardFace,
    FullCardFace,
    ImageUris,
    Preview,
    Prices,
    RelatedCard,
)
from scooze.enums import BorderColor, Color, Finish, Format, Game, Legality, Rarity
from scooze.models.card import CardModel

C = TypeVar("C")  # generic Card type
F = TypeVar("F", CardFace, FullCardFace)  # generic CardFace type
T = TypeVar("T")  # generic type


class Card:
    """
    A basic Card object with minimal fields. Contains all information you might use to sort a decklist.

    Attributes:
        cmc: float | None
        color_identity: set[Color] | None
        colors: set[Color] | None
        legalities: dict[Format, Legality] | None
        mana_cost: str | None
        name: str | None
        power: str | None
        toughness: str | None
        type_line: str | None
    """

    def __init__(
        self,
        cmc: float | int | None = None,
        color_identity: set[Color] | list[Color] | None = None,
        colors: set[Color] | list[Color] | None = None,
        legalities: dict[Format, Legality] | None = None,
        mana_cost: str | None = None,
        name: str | None = None,
        power: str | None = None,
        toughness: str | None = None,
        type_line: str | None = None,
        # kwargs
        **kwargs,  # TODO(77): log information about kwargs
    ):
        self.cmc = self._normalize_float(cmc)
        self.color_identity = self._normalize_set(color_identity)
        self.colors = self._normalize_set(colors)
        self.legalities = legalities
        self.mana_cost = mana_cost
        self.name = name
        self.power = power
        self.toughness = toughness
        self.type_line = type_line

    def __hash__(self):  # TODO(#19): placeholder hash function. replace with real one
        return self.name.__hash__()

    def __str__(self):
        return self.name

    # region Normalizers

    def _normalize_float(self, f: float | int | None) -> float:
        # TODO: docstring

        if f is None or isinstance(f, float):
            return f
        elif isinstance(f, int):
            return float(f)

    def _normalize_set(self, s: set[T] | list[T] | None) -> set[T]:
        # TODO: docstring

        if s is None or isinstance(s, set):
            return s
        elif isinstance(s, list):
            return set(s)

    # endregion

    @classmethod
    def from_json(cls: type[C], data: dict | str) -> C:
        if isinstance(data, dict):
            return cls(**data)
        elif isinstance(data, str):
            return cls(**json.loads(data))

    @classmethod
    def from_model(cls: type[C], model: CardModel) -> C:
        return cls(**model.model_dump())


class OracleCard(Card):
    """
    Card subclass containing all information about a unique card in Magic.
    All information in this class is print-agnostic.

    Attributes:
        card_faces: list[CardFace] | None
        cmc: float | None
        color_identity: set[Color] | None
        color_indicator: set[Color] | None
        colors: set[Color] | None
        edhrec_rank: int | None
        hand_modifier: str | None
        keywords: set[str]
        legalities: dict[Format, Legality]
        life_modifier: str | None
        loyalty: str | None
        mana_cost: str | None
        name: str | None
        oracle_id: str | None
        oracle_text: str | None
        prints_search_uri: str
        penny_rank: int | None
        power: str | None
        produced_mana: set[Color] | None
        reserved: bool
        rulings_uri: str
        toughness: str | None
        type_line: str | None
    """

    def __init__(
        self,
        card_faces: list[CardFace] | None = None,
        cmc: float | int | None = None,
        color_identity: set[Color] | list[Color] | None = None,
        color_indicator: set[Color] | list[Color] | None = None,
        colors: set[Color] | list[Color] | None = None,
        edhrec_rank: int | None = None,
        hand_modifier: str | None = None,
        keywords: set[str] | list[str] = None,
        legalities: dict[Format, Legality] = None,
        life_modifier: str | None = None,
        loyalty: str | None = None,
        mana_cost: str | None = None,
        name: str | None = None,
        oracle_id: str | None = None,
        oracle_text: str | None = None,
        prints_search_uri: str = "",
        penny_rank: int | None = None,
        power: str | None = None,
        produced_mana: set[Color] | list[Color] | None = None,
        reserved: bool = False,
        rulings_uri: str = "",
        toughness: str | None = None,
        type_line: str | None = None,
        # kwargs
        **kwargs,  # TODO(77): log information about kwargs
    ):
        self.card_faces = self._normalize_card_faces(card_faces, card_face_class=CardFace)
        self.cmc = self._normalize_float(cmc)
        self.color_identity = self._normalize_set(color_identity)
        self.color_indicator = self._normalize_set(color_indicator)
        self.colors = self._normalize_set(colors)
        self.edhrec_rank = edhrec_rank
        self.hand_modifier = hand_modifier
        self.keywords = self._normalize_set(keywords)
        self.legalities = legalities
        self.life_modifier = life_modifier
        self.loyalty = loyalty
        self.mana_cost = mana_cost
        self.name = name
        self.oracle_id = oracle_id
        self.oracle_text = oracle_text
        self.prints_search_uri = prints_search_uri
        self.penny_rank = penny_rank
        self.power = power
        self.produced_mana = self._normalize_set(produced_mana)
        self.reserved = reserved
        self.rulings_uri = rulings_uri
        self.toughness = toughness
        self.type_line = type_line

    # region Normalizers

    def _normalize_card_faces(
        self,
        card_faces: list[F] | list[dict] | None,
        card_face_class: type[F] = CardFace,
    ) -> list[F]:
        # TODO: docstring
        if card_faces is None or all(isinstance(card_face, card_face_class) for card_face in card_faces):
            return card_faces
        elif all(isinstance(card_face, dict) for card_face in card_faces):
            return [card_face_class.from_json(card_face) for card_face in card_faces]

    # endregion


class FullCard(OracleCard):
    """
    Card object that supports all fields available from Scryfall's JSON data.
    Scryfall documentation: https://scryfall.com/docs/api/cards

    Attributes:
    Core fields
        arena_id: int | None
        scryfall_id: str
        lang: str
        mtgo_id: int | None
        mtgo_foil_id: int | None
        multiverse_ids: list[int] | None
        tcgplayer_id: int | None
        tcgplayer_etched_id: int | None
        cardmarket_id: int | None
        oracle_id: str | None
        prints_search_uri: str
        rulings_uri: str
        scryfall_uri: str
        uri: str

    Gameplay fields
        all_parts: list[RelatedCard] | None
        card_faces: list[FullCardFace] | None
        cmc: float
        color_identity: set[Color]
        color_indicator: set[Color] | None
        colors: set[Color] | None
        edhrec_rank: int | None
        hand_modifier: str | None
        keywords: set[str]
        layout: str
        legalities: dict[Format, Legality]
        life_modifier: str | None
        loyalty: str | None
        mana_cost: str | None
        name: str | None
        oracle_text: str | None
        oversized: bool
        penny_rank: int | None
        power: str | None
        produced_mana: set[Color] | None
        reserved: bool
        toughness: str | None
        type_line: str | None

    Print fields
        artist: str | None
<<<<<<< HEAD
        artist_id: list[str] | None
        attraction_lights: set[int] | None
=======
        artist_ids: list[str] | None
        attraction_lights: list[int] | None
>>>>>>> 52367f0a
        booster: bool | None
        border_color: BorderColor | None
        card_back_id: str | None
        collector_number: str | None
        content_warning: bool | None
        digital: bool | None
        finishes: set[Finish] | None
        flavor_name: str | None
        flavor_text: str | None
        frame_effects: set[str] | None
        frame: str | None
        full_art: bool | None
        games: set[Game] | None
        highres_image: bool | None
        illustation_id: str | None
        image_status: str | None
        image_uris: ImageUris | None
        preview: Preview | None
        prices: Prices | None
        printed_name: str | None
        printed_text: str | None
        printed_type_line: str | None
        promo: bool
        promo_types: set[str] | None
        purchase_uris: dict[str, str] | None
        rarity: Rarity | None
        related_uris: dict[str, str] | None
        released_at: date | None
        reprint: bool
        scryfall_set_uri: str
        security_stamp: str | None
        set_name: str
        set_search_uri: str
        set_type: str
        set_uri: str
        set: str
        set_id: str
        story_spotlight: bool
        textless: bool
        variation: bool
        variation_of: str | None
        watermark: str | None
    """

    def __init__(
        self,
        # Aliases
        id: str = "",  # Alias for scryfall_id
        # Core Fields
        arena_id: int | None = None,
        scryfall_id: str = "",
        lang: str = "en",  # TODO(#36): convert to enum?
        mtgo_id: int | None = None,
        mtgo_foil_id: int | None = None,
        multiverse_ids: list[int] | None = None,
        tcgplayer_id: int | None = None,
        tcgplayer_etched_id: int | None = None,
        cardmarket_id: int | None = None,
        oracle_id: str | None = None,
        prints_search_uri: str = "",
        rulings_uri: str = "",
        scryfall_uri: str = "",
        uri: str = "",
        # Gameplay Fields
        all_parts: list[RelatedCard] | None = None,
        card_faces: list[FullCardFace] | None = None,
        cmc: float | int | None = None,
        color_identity: set[Color] | list[Color] | None = None,
        color_indicator: set[Color] | list[Color] | None = None,
        colors: set[Color] | list[Color] | None = None,
        edhrec_rank: int | None = None,
        hand_modifier: str | None = None,
        keywords: set[str] | list[str] = set(),
        layout: str = "normal",  # TODO(#36): convert to enum?
        legalities: dict[Format, Legality] | None = None,
        life_modifier: str | None = None,
        loyalty: str | None = None,
        mana_cost: str | None = None,
        name: str | None = None,
        oracle_text: str | None = None,
        oversized: bool = False,
        penny_rank: int | None = None,
        power: str | None = None,
        produced_mana: set[Color] | list[Color] | None = None,
        reserved: bool = False,
        toughness: str | None = None,
        type_line: str | None = None,
        # Print Fields
        artist: str | None = None,
<<<<<<< HEAD
        artist_id: list[str] | None = None,
        attraction_lights: set[int] | list[int] | None = None,
=======
        artist_ids: list[str] | None = None,
        attraction_lights: list[int] | None = None,
>>>>>>> 52367f0a
        booster: bool | None = None,
        border_color: BorderColor | None = None,
        card_back_id: str | None = None,
        collector_number: str | None = None,
        content_warning: bool | None = None,
        digital: bool | None = None,
        finishes: set[Finish] | list[Finish] | None = None,
        flavor_name: str | None = None,
        flavor_text: str | None = None,
        frame_effects: set[str] | list[str] | None = None,  # TODO(#36): convert to enum?
        frame: str | None = None,
        full_art: bool | None = None,
        games: set[Game] | list[Game] | None = None,
        highres_image: bool | None = None,
        illustration_id: str | None = None,
        image_status: str | None = None,  # TODO(#36): convert to enum?
        image_uris: ImageUris | dict | None = None,
        preview: Preview | None = None,
        prices: Prices | dict | None = None,
        printed_name: str | None = None,
        printed_text: str | None = None,
        printed_type_line: str | None = None,
        promo: bool = False,
        promo_types: set[str] | list[str] | None = None,
        purchase_uris: dict[str, str] = {},  # TODO(#47): convert to object?
        rarity: Rarity | None = None,  # TODO(#48): better default?
        related_uris: dict[str, str] = {},  # TODO(#47): convert to object?
        released_at: date | str | None = None,  # TODO(#48): better default?
        reprint: bool = False,
        scryfall_set_uri: str = "",
        security_stamp: str | None = None,  # TODO(#36): convert to enum?
        set_name: str = "",
        set_search_uri: str = "",
        set_type: str = "",
        set_uri: str = "",
        set: str = "",
        set_id: str = "",
        story_spotlight: bool = False,
        textless: bool = False,
        variation: bool = False,
        variation_of: str | None = None,
        watermark: str | None = None,
        # kwargs
        **kwargs,  # TODO(77): log information about kwargs
    ):
        # region Core Fields

        self.arena_id = arena_id
        self.scryfall_id = scryfall_id if scryfall_id else id
        self.lang = lang
        self.mtgo_id = mtgo_id
        self.mtgo_foil_id = mtgo_foil_id
        self.multiverse_ids = multiverse_ids
        self.tcgplayer_id = tcgplayer_id
        self.tcgplayer_etched_id = tcgplayer_etched_id
        self.cardmarket_id = cardmarket_id
        self.oracle_id = oracle_id
        self.prints_search_uri = prints_search_uri
        self.rulings_uri = rulings_uri
        self.scryfall_uri = scryfall_uri
        self.uri = uri

        # endregion

        # region Gameplay Fields

        self.all_parts = self._normalize_all_parts(all_parts)
        self.card_faces = self._normalize_card_faces(card_faces, card_face_class=FullCardFace)
        self.cmc = self._normalize_float(cmc)
        self.color_identity = self._normalize_set(color_identity)
        self.color_indicator = self._normalize_set(color_indicator)
        self.colors = self._normalize_set(colors)
        self.edhrec_rank = edhrec_rank
        self.hand_modifier = hand_modifier
        self.keywords = self._normalize_set(keywords)
        self.layout = layout
        self.legalities = legalities
        self.life_modifier = life_modifier
        self.loyalty = loyalty
        self.mana_cost = mana_cost
        self.name = name
        self.oracle_text = oracle_text
        self.oversized = oversized
        self.penny_rank = penny_rank
        self.power = power
        self.produced_mana = self._normalize_set(produced_mana)
        self.reserved = reserved
        self.toughness = toughness
        self.type_line = type_line

        # endregion

        # region Print fields

        self.artist = artist
<<<<<<< HEAD
        self.artist_id = artist_id
        self.attraction_lights = self._normalize_set(attraction_lights)
=======
        self.artist_ids = artist_ids
        self.attraction_lights = attraction_lights
>>>>>>> 52367f0a
        self.booster = booster
        self.border_color = border_color
        self.card_back_id = card_back_id
        self.collector_number = collector_number
        self.content_warning = content_warning
        self.digital = digital
        self.finishes = self._normalize_set(finishes)
        self.flavor_name = flavor_name
        self.flavor_text = flavor_text
        self.frame_effects = self._normalize_set(frame_effects)
        self.frame = frame
        self.full_art = full_art
        self.games = self._normalize_set(games)
        self.highres_image = highres_image
        self.illustration_id = illustration_id
        self.image_status = image_status
        self.image_uris = self._normalize_image_uris(image_uris)
        self.preview = self._normalize_preview(preview)
        self.prices = self._normalize_prices(prices)
        self.printed_name = printed_name
        self.printed_text = printed_text
        self.printed_type_line = printed_type_line
        self.promo = promo
        self.promo_types = self._normalize_set(promo_types)
        self.purchase_uris = purchase_uris
        self.rarity = rarity
        self.related_uris = related_uris
        self.released_at = self._normalize_date(released_at)
        self.reprint = reprint
        self.scryfall_set_uri = scryfall_set_uri
        self.security_stamp = security_stamp
        self.set_name = set_name
        self.set_search_uri = set_search_uri
        self.set_type = set_type
        self.set_uri = set_uri
        self.set = set
        self.set_id = set_id
        self.story_spotlight = story_spotlight
        self.textless = textless
        self.variation = variation
        self.variation_of = variation_of
        self.watermark = watermark

        # endregion

    # region Normalizers

    def _normalize_all_parts(self, all_parts: list[RelatedCard] | list[dict] | None) -> list[RelatedCard]:
        # TODO: docstring

        if all_parts is None or all(isinstance(part, RelatedCard) for part in all_parts):
            return all_parts
        elif all(isinstance(part, dict) for part in all_parts):
            return [RelatedCard(**part) for part in all_parts]

    def _normalize_date(self, d: date | str | None) -> date:
        # TODO: docstring

        if d is None or isinstance(d, date):
            return d
        if isinstance(d, str):
            return datetime.strptime(d, "%Y-%m-%d").date()  # NOTE: maybe store date format in utils if needed

    def _normalize_image_uris(self, image_uris: ImageUris | dict | None) -> ImageUris:
        # TODO: docstring

        if image_uris is None or isinstance(image_uris, ImageUris):
            return image_uris
        elif isinstance(image_uris, dict):
            return ImageUris(**image_uris)

    def _normalize_preview(self, preview: Preview | dict | None) -> Preview:
        # TODO: docstring

        if preview is None or isinstance(preview, Preview):
            return preview
        elif isinstance(preview, dict):
            return Preview(**preview)

    def _normalize_prices(self, prices: Prices | dict | None) -> Prices:
        # TODO: docstring

        if prices is None or isinstance(prices, Prices):
            return prices
        elif isinstance(prices, dict):
            return Prices(**prices)

    # endregion<|MERGE_RESOLUTION|>--- conflicted
+++ resolved
@@ -244,13 +244,8 @@
 
     Print fields
         artist: str | None
-<<<<<<< HEAD
-        artist_id: list[str] | None
+        artist_ids: list[str] | None
         attraction_lights: set[int] | None
-=======
-        artist_ids: list[str] | None
-        attraction_lights: list[int] | None
->>>>>>> 52367f0a
         booster: bool | None
         border_color: BorderColor | None
         card_back_id: str | None
@@ -340,13 +335,8 @@
         type_line: str | None = None,
         # Print Fields
         artist: str | None = None,
-<<<<<<< HEAD
-        artist_id: list[str] | None = None,
-        attraction_lights: set[int] | list[int] | None = None,
-=======
         artist_ids: list[str] | None = None,
-        attraction_lights: list[int] | None = None,
->>>>>>> 52367f0a
+        attraction_lights: set[int] | None = None,
         booster: bool | None = None,
         border_color: BorderColor | None = None,
         card_back_id: str | None = None,
@@ -442,13 +432,8 @@
         # region Print fields
 
         self.artist = artist
-<<<<<<< HEAD
-        self.artist_id = artist_id
+        self.artist_ids = artist_ids
         self.attraction_lights = self._normalize_set(attraction_lights)
-=======
-        self.artist_ids = artist_ids
-        self.attraction_lights = attraction_lights
->>>>>>> 52367f0a
         self.booster = booster
         self.border_color = border_color
         self.card_back_id = card_back_id
