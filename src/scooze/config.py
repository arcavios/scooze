--- conflicted
+++ resolved
@@ -4,11 +4,11 @@
 from typing import NamedTuple
 
 from pydantic_settings import BaseSettings
-from scooze import MONGO_HOST, logger
 
 # region Flags
 
 DEBUG = os.getenv("SCOOZE_DEBUG", "False") == "True"
+MONGO_HOST = os.getenv("MONGO_HOST", "127.0.0.1")
 PACKAGE_ROOT = Path(__file__).parent
 DEFAULT_BULK_FILE_DIR = Path.home() / ".scooze" / "data" / "bulk"
 DEFAULT_DECKS_DIR = Path.home() / ".scooze" / "data" / "decks"
@@ -24,13 +24,8 @@
 
 
 class ScoozeSettings(BaseSettings):
-<<<<<<< HEAD
-    version: Version = (1, 0, 7)
-    mongo_dsn: str = f"mongodb://{MONGO_HOST}:27017"
-=======
     _version: Version = Version(*tuple(importlib.metadata.version("scooze").split(".")))
-    mongo_dsn: str = "mongodb://127.0.0.1:27017"
->>>>>>> ae6daea2
+    mongo_dsn: str = "mongodb://{MONGO_HOST}:27017"
     mongo_db: str = "scooze"
 
     debug: bool = DEBUG
