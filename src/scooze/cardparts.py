--- conflicted
+++ resolved
@@ -264,8 +264,7 @@
         self.source_uri = source_uri
 
 
-<<<<<<< HEAD
-class PurchaseUris:
+class PurchaseUris(HashableObject):
     """
     URIs to this card’s listing on major marketplaces.
 
@@ -286,10 +285,7 @@
         self.cardhoarder = cardhoarder
 
 
-class RelatedCard:
-=======
 class RelatedCard(HashableObject):
->>>>>>> 0709814a
     """
     Data about Scryfall objects related to this card
     (tokens, cards referenced by name, meld pairs, etc.)
