import json
from datetime import date
from typing import Self

from scooze.enums import Color, Component, Layout
from scooze.utils import JsonNormalizer


class ImageUris:
    """
    URIs of images associated with this object on Scryfall.
    Scryfall documentation: https://scryfall.com/docs/api/images

    Attributes:
        png: Full card, high quality image with transparent background and
          rounded corners.
        border_crop: Full card image with corners and majority of border
          cropped out.
        art_crop: Rectangular crop to just art box; may not be perfect for
          cards with strange layouts.
        large: Large JPG image (672x936)
        normal: Medium JPG image (488x860)
        small: Small JPG image (146x204)
    """

    def __init__(
        self,
        png: str | None = None,
        border_crop: str | None = None,
        art_crop: str | None = None,
        large: str | None = None,
        normal: str | None = None,
        small: str | None = None,
        # kwargs
        **kwargs,  # TODO(77): log information about kwargs
    ):
        self.png = png
        self.border_crop = border_crop
        self.art_crop = art_crop
        self.large = large
        self.normal = normal
        self.small = small


class CardPartsNormalizer(JsonNormalizer):
    """
    A simple class to be used when normalizing non-serializable data from JSON.

    Methods:
        image_uris(image_uris):
            Normalize ImageUris.
    """

    @classmethod
    def image_uris(cls, image_uris: ImageUris | dict | None) -> ImageUris:
        """
        Normalize image_uris from JSON.

        Args:
            image_uris: An instance of ImageUris or some JSON to normalize.

        Returns:
            An instance of ImageUris.
        """

        if image_uris is None or isinstance(image_uris, ImageUris):
            return image_uris
        elif isinstance(image_uris, dict):
            return ImageUris(**image_uris)


class CardFace:
    """
    Object for a single face of a multi-faced OracleCard. Contains only fields that are consistent between card prints.
    Multi-faced cards include MDFCs, split cards, aftermath, etc.

    Scryfall documentation: https://scryfall.com/docs/api/cards#card-face-objects

    Attributes:
        cmc: Mana value of this face.
        color_indicator: Color indicator on this face, if any.
        colors: Colors of this face.
        loyalty: Starting planeswalker loyalty of this face, if any.
        mana_cost: Mana cost of this face.
        name: Name of this face.
        oracle_id: Oracle ID of this face, for reversible cards.
        oracle_text: Oracle text of this face, if any.
        power: Power of this face, if any.
        toughness: Toughness of this face, if any.
        type_line: Type line of this face, if any.
    """

    def __init__(
        self,
        cmc: float | None = None,
        color_indicator: set[Color] | list[Color] | None = None,
        colors: set[Color] | list[Color] | None = None,
        loyalty: str | None = None,
        mana_cost: str | None = None,
        name: str | None = None,
        oracle_id: str | None = None,
        oracle_text: str | None = None,
        power: str | None = None,
        toughness: str | None = None,
        type_line: str | None = None,
        # kwargs
        **kwargs,  # TODO(77): log information about kwargs
    ):
        self.cmc = CardPartsNormalizer.float(cmc)
        self.color_indicator = CardPartsNormalizer.set(color_indicator)
        self.colors = CardPartsNormalizer.set(colors)
        self.loyalty = loyalty
        self.mana_cost = mana_cost
        self.name = name
        self.oracle_id = oracle_id
        self.oracle_text = oracle_text
        self.power = power
        self.toughness = toughness
        self.type_line = type_line

    @classmethod
    def from_json(cls, data: dict | str) -> Self:
        if isinstance(data, dict):
            return cls(**data)
        elif isinstance(data, str):
            return cls(**json.loads(data))


class FullCardFace(CardFace):
    """
    Object for a single face of a multi-faced FullCard.
    Multi-faced cards include MDFCs, split cards, aftermath, etc.

    Scryfall documentation: https://scryfall.com/docs/api/cards#card-face-objects

    Attributes:
<<<<<<< HEAD
        artist: str | None
        artist_ids: list[str] | None
        cmc: float | None
        color_indicator: set[Color] | None
        colors: set[Color] | None
        flavor_text: str | None
        illustration_id: int | None
        image_uris: ImageUris | None
        layout: Layout | None
        loyalty: str | None
        mana_cost: str | None
        name: str | None
        oracle_id: str | None
        oracle_text: str | None
        power: str | None
        printed_name: str | None
        printed_text: str | None
        printed_type_line: str | None
        toughness: str | None
        type_line: str | None
        watermark: str | None
=======
        artist: Illustrator for art on this face.
        artist_ids: List of Scryfall IDs for artists of this face.
        cmc: Mana value of this face.
        color_indicator: Color indicator on this face, if any.
        colors: Colors of this face.
        flavor_text: Flavor text of this face, if any.
        illustration_id: Scryfall illustration ID of this face, if any.
        image_uris: Scryfall illustration ID of this face, if any.
        layout: Layout of this face, if any.
        loyalty: Starting planeswalker loyalty of this face, if any.
        mana_cost: Mana cost of this face.
        name: Name of this face.
        oracle_id: Oracle ID of this face, for reversible cards.
        oracle_text: Oracle text of this face, if any.
        power: Power of this face, if any.
        printed_name: Printed name of this face, for localized non-English
          cards.
        printed_text: Printed text of this face, for localized non-English
          cards.
        printed_type_line: Printed type line of this face, for localized
          non-English cards.
        toughness: Toughness of this face, if any.
        type_line: Type line of this face, if any.
        watermark: Watermark printed on this face, if any.
>>>>>>> f1bb0115
    """

    def __init__(
        self,
        artist: str | None = None,
        artist_ids: list[str] | None = None,
        cmc: float | None = None,
        color_indicator: set[Color] | list[Color] | None = None,
        colors: set[Color] | list[Color] | None = None,
        flavor_text: str | None = None,
        illustration_id: int | None = None,
        image_uris: ImageUris | None = None,
        layout: Layout | None = None,
        loyalty: str | None = None,
        mana_cost: str | None = None,
        name: str | None = None,
        oracle_id: str | None = None,
        oracle_text: str | None = None,
        power: str | None = None,
        printed_name: str | None = None,
        printed_text: str | None = None,
        printed_type_line: str | None = None,
        toughness: str | None = None,
        type_line: str | None = None,
        watermark: str | None = None,
        # kwargs
        **kwargs,  # TODO(77): log information about kwargs
    ):
        self.artist = artist
        self.artist_ids = artist_ids
        self.cmc = CardPartsNormalizer.float(cmc)
        self.color_indicator = CardPartsNormalizer.set(color_indicator)
        self.colors = CardPartsNormalizer.set(colors)
        self.flavor_text = flavor_text
        self.illustration_id = illustration_id
        self.image_uris = CardPartsNormalizer.image_uris(image_uris)
        self.layout = layout
        self.loyalty = loyalty
        self.mana_cost = mana_cost
        self.name = name
        self.oracle_id = oracle_id
        self.oracle_text = oracle_text
        self.power = power
        self.printed_name = printed_name
        self.printed_text = printed_text
        self.printed_type_line = printed_type_line
        self.toughness = toughness
        self.type_line = type_line
        self.watermark = watermark


class Prices:
    """
    Object for all price data associated with a Card object.

    Attributes:
        usd: Price in US dollars, from TCGplayer.
        usd_foil: Foil price in US dollars, from TCGplayer.
        usd_etched: Etched foil price in US dollars, from TCGplayer.
        eur: Price in Euros, from Cardmarket.
        eur_foil: Foil price in Euros, from Cardmarket.
        tix: Price in MTGO tix, from Cardhoarder.
    """

    def __init__(
        self,
        usd: float | None = None,
        usd_foil: float | None = None,
        usd_etched: float | None = None,
        eur: float | None = None,
        eur_foil: float | None = None,
        tix: float | None = None,
        # kwargs
        **kwargs,  # TODO(77): log information about kwargs
    ):
        self.usd = usd
        self.usd_foil = usd_foil
        self.usd_etched = usd_etched
        self.eur = eur
        self.eur_foil = eur_foil
        self.tix = tix


class Preview:
    """
    Object for information about where and when a card was previewed.

    Attributes:
        previewed_at: Date/time of preview being shown or added to Scryfall.
        source: Name of preview source.
        source_uri: Location of preview source.
    """

    def __init__(
        self,
        previewed_at: date | None = None,
        source: str | None = None,
        source_uri: str | None = None,
        # kwargs
        **kwargs,  # TODO(77): log information about kwargs
    ):
        self.previewed_at = CardPartsNormalizer.date(previewed_at)
        self.source = source
        self.source_uri = source_uri


class RelatedCard:
    """
    Data about Scryfall objects related to this card
    (tokens, cards referenced by name, meld pairs, etc.)

    Scryfall documentation: https://scryfall.com/docs/api/cards#related-card-objects

    Attributes:
<<<<<<< HEAD
        scryfall_id: str | None
        component: Component | None
        name: str | None
        type_line: str | None
        uri: str | None
=======
        scryfall_id: ID of linked component.
        component: One of `token`, `meld_part`, `meld_result`, or
          `combo_piece`.
        name: Name of linked component.
        type_line: Type line of linked component.
        uri: URI of linked component.
>>>>>>> f1bb0115
    """

    def __init__(
        self,
        scryfall_id: str = "",
        id: str = "",
        component: Component | None = None,
        name: str | None = None,
        type_line: str | None = None,
        uri: str | None = None,
        # kwargs
        **kwargs,  # TODO(77): log information about kwargs
    ):
        self.scryfall_id = scryfall_id if scryfall_id else id
        self.component = component
        self.name = name
        self.type_line = type_line
        self.uri = uri<|MERGE_RESOLUTION|>--- conflicted
+++ resolved
@@ -134,29 +134,6 @@
     Scryfall documentation: https://scryfall.com/docs/api/cards#card-face-objects
 
     Attributes:
-<<<<<<< HEAD
-        artist: str | None
-        artist_ids: list[str] | None
-        cmc: float | None
-        color_indicator: set[Color] | None
-        colors: set[Color] | None
-        flavor_text: str | None
-        illustration_id: int | None
-        image_uris: ImageUris | None
-        layout: Layout | None
-        loyalty: str | None
-        mana_cost: str | None
-        name: str | None
-        oracle_id: str | None
-        oracle_text: str | None
-        power: str | None
-        printed_name: str | None
-        printed_text: str | None
-        printed_type_line: str | None
-        toughness: str | None
-        type_line: str | None
-        watermark: str | None
-=======
         artist: Illustrator for art on this face.
         artist_ids: List of Scryfall IDs for artists of this face.
         cmc: Mana value of this face.
@@ -181,7 +158,6 @@
         toughness: Toughness of this face, if any.
         type_line: Type line of this face, if any.
         watermark: Watermark printed on this face, if any.
->>>>>>> f1bb0115
     """
 
     def __init__(
@@ -296,20 +272,12 @@
     Scryfall documentation: https://scryfall.com/docs/api/cards#related-card-objects
 
     Attributes:
-<<<<<<< HEAD
-        scryfall_id: str | None
-        component: Component | None
-        name: str | None
-        type_line: str | None
-        uri: str | None
-=======
         scryfall_id: ID of linked component.
         component: One of `token`, `meld_part`, `meld_result`, or
           `combo_piece`.
         name: Name of linked component.
         type_line: Type line of linked component.
         uri: URI of linked component.
->>>>>>> f1bb0115
     """
 
     def __init__(
