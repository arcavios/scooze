--- conflicted
+++ resolved
@@ -3,12 +3,7 @@
 
 import pytest
 from scooze.card import Card
-<<<<<<< HEAD
-from scooze.catalogs import Color
-from scooze.deckpart import DeckPart
-=======
 from scooze.cardlist import CardList
->>>>>>> 8fcda611
 from scooze.utils import DictDiff
 
 # region Fixtures
@@ -154,15 +149,4 @@
     card_list = CardList(cards=some_cards)
     card_list.remove_cards(some_cards)
     some_cards = some_cards - some_cards
-<<<<<<< HEAD
-    assert part.cards == some_cards
-
-
-@pytest.mark.deck_count_pips
-def test_count_pips(some_cards):
-    part = DeckPart(cards=some_cards)
-    pips = part.count_pips()
-    assert pips == Counter({Color.WHITE: 2, Color.GREEN: 1})
-=======
-    assert card_list.cards == some_cards
->>>>>>> 8fcda611
+    assert card_list.cards == some_cards