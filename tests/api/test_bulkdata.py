--- conflicted
+++ resolved
@@ -22,10 +22,6 @@
         yield
         await CardModel.delete_all()
 
-<<<<<<< HEAD
-    @patch("scooze.api.bulkdata.open")
-    async def test_load_card_file_bad_no_download(
-=======
     async def test_load_card_file(self, file_type: ScryfallBulkFile, bulk_file_dir: str, capfd):
         await bulk_api.load_card_file(file_type=file_type, bulk_file_dir=bulk_file_dir)
         captured = capfd.readouterr()
@@ -34,7 +30,6 @@
 
     @patch("scooze.api.bulkdata.open")
     async def test_load_card_file_bad(
->>>>>>> b1cda3a3
         self,
         mock_open: MagicMock,
         file_type: ScryfallBulkFile,
