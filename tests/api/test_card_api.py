from unittest.mock import MagicMock, patch

import scooze.api.card as card_api
from bson import ObjectId
from scooze.card import Card, FullCard, OracleCard
from scooze.models.card import CardModelOut


@patch("scooze.database.card.get_card_by_property")
def test_get_base_card(mock_get: MagicMock, recall_base, asyncio_runner):
    model = CardModelOut.model_validate(recall_base.__dict__)
    model.id = ObjectId()
    mock_get.return_value: CardModelOut = model
    result = asyncio_runner.run(card_api.get_card_by(property_name="id", value=model.id, card_class=Card))
    assert result == recall_base


@patch("scooze.database.card.get_card_by_property")
def test_get_oracle_card(mock_get: MagicMock, recall_oracle, asyncio_runner):
    model = CardModelOut.model_validate(recall_oracle.__dict__)
    model.id = ObjectId()
    mock_get.return_value: CardModelOut = model
    result = asyncio_runner.run(card_api.get_card_by(property_name="id", value=model.id, card_class=OracleCard))
    assert result == recall_oracle


@patch("scooze.database.card.get_card_by_property")
def test_get_full_card(mock_get: MagicMock, recall_full, asyncio_runner):
    model = CardModelOut.model_validate(recall_full.__dict__)
    model.id = ObjectId()
    mock_get.return_value: CardModelOut = model
    result = asyncio_runner.run(card_api.get_card_by(property_name="id", value=model.id, card_class=FullCard))
    assert result == recall_full


@patch("scooze.database.card.get_card_by_property")
def test_get_card_bad(mock_get: MagicMock, asyncio_runner):
    mock_get.return_value = None
    result = asyncio_runner.run(card_api.get_card_by(property_name="id", value=ObjectId(), card_class=Card))
    assert result is None


@patch("scooze.database.card.get_cards_by_property")
def test_get_base_cards(mock_get: MagicMock, cards_base, asyncio_runner):
    models = [CardModelOut.model_validate(card.__dict__) for card in cards_base]
    ids = [model.id for model in models]
    mock_get.return_value: list[CardModelOut] = models
    results = asyncio_runner.run(card_api.get_cards_by(property_name="id", values=ids, card_class=Card))
    assert results == cards_base


@patch("scooze.database.card.get_cards_by_property")
def test_get_oracle_cards(mock_get: MagicMock, cards_oracle, asyncio_runner):
    models = [CardModelOut.model_validate(card.__dict__) for card in cards_oracle]
    ids = [model.id for model in models]
    mock_get.return_value: list[CardModelOut] = models
    results = asyncio_runner.run(card_api.get_cards_by(property_name="id", values=ids, card_class=OracleCard))
    assert results == cards_oracle


@patch("scooze.database.card.get_cards_by_property")
def test_get_full_cards(mock_get: MagicMock, cards_full, asyncio_runner):
    models = [CardModelOut.model_validate(card.__dict__) for card in cards_full]
    ids = [model.id for model in models]
    mock_get.return_value: list[CardModelOut] = models
    results = asyncio_runner.run(card_api.get_cards_by(property_name="id", values=ids, card_class=FullCard))
    assert results == cards_full


@patch("scooze.database.card.get_cards_by_property")
def test_get_cards_bad(mock_get: MagicMock, cards_base, asyncio_runner):
    mock_get.return_value = []
    results = asyncio_runner.run(
        card_api.get_cards_by(property_name="id", values=[ObjectId() for _ in cards_base], card_class=Card)
    )
    assert results == []


@patch("scooze.database.card.add_card")
def test_add_base_card(mock_add: MagicMock, recall_base, asyncio_runner):
    model = CardModelOut.model_validate(recall_base.__dict__)
    model.id = ObjectId()
    mock_add.return_value: CardModelOut = model
    result = asyncio_runner.run(card_api.add_card(card=recall_base))
    assert result == model.id


@patch("scooze.database.card.add_card")
<<<<<<< HEAD
def test_add_oracle_card(mock_add: MagicMock, recall_full, asyncio_runner):
    model = CardModelOut.model_validate(recall_full.__dict__)
    model.id = ObjectId()
    mock_add.return_value: CardModelOut = model
    result = asyncio_runner.run(card_api.add_card(card=recall_full))
=======
def test_add_oracle_card(mock_add: MagicMock, recall_oracle, asyncio_runner):
    model = CardModelOut.model_validate(recall_oracle.__dict__)
    model.id = ObjectId()
    mock_add.return_value: CardModelOut = model
    result = asyncio_runner.run(card_api.add_card(card=recall_oracle))
>>>>>>> 66105968
    assert result == model.id


@patch("scooze.database.card.add_card")
def test_add_full_card(mock_add: MagicMock, recall_full, asyncio_runner):
    model = CardModelOut.model_validate(recall_full.__dict__)
    model.id = ObjectId()
    mock_add.return_value: CardModelOut = model
    result = asyncio_runner.run(card_api.add_card(card=recall_full))
    assert result == model.id


@patch("scooze.database.card.add_card")
def test_add_card_bad(mock_add: MagicMock, recall_base, asyncio_runner):
    mock_add.return_value = None
    result = asyncio_runner.run(card_api.add_card(card=recall_base))
    assert result is None


@patch("scooze.database.card.add_cards")
def test_add_base_cards(mock_add: MagicMock, cards_base, asyncio_runner):
    ids = [ObjectId() for _ in cards_base]
    mock_add.return_value: list[ObjectId] = ids
    results = asyncio_runner.run(card_api.add_cards(cards=cards_base))
    assert results == ids


@patch("scooze.database.card.add_cards")
def test_add_oracle_cards(mock_add: MagicMock, cards_oracle, asyncio_runner):
    ids = [ObjectId() for _ in cards_oracle]
    mock_add.return_value: list[ObjectId] = ids
    results = asyncio_runner.run(card_api.add_cards(cards=cards_oracle))
    assert results == ids


@patch("scooze.database.card.add_cards")
def test_add_full_cards(mock_add: MagicMock, cards_full, asyncio_runner):
    ids = [ObjectId() for _ in cards_full]
    mock_add.return_value: list[ObjectId] = ids
    results = asyncio_runner.run(card_api.add_cards(cards=cards_full))
    assert results == ids


@patch("scooze.database.card.add_cards")
def test_add_cards_bad(mock_add: MagicMock, cards_base, asyncio_runner):
    mock_add.return_value = []
    results = asyncio_runner.run(card_api.add_cards(cards=cards_base))
    assert results == []


@patch("scooze.database.card.delete_cards_all")
def test_delete_cards(mock_delete: MagicMock, asyncio_runner):
    mock_delete.return_value: int = 4
    results = asyncio_runner.run(card_api.delete_cards_all())
    assert results == 4


@patch("scooze.database.card.delete_cards_all")
def test_delete_cards_bad(mock_delete: MagicMock, asyncio_runner):
    mock_delete.return_value = None
    results = asyncio_runner.run(card_api.delete_cards_all())
    assert results is None<|MERGE_RESOLUTION|>--- conflicted
+++ resolved
@@ -86,19 +86,11 @@
 
 
 @patch("scooze.database.card.add_card")
-<<<<<<< HEAD
-def test_add_oracle_card(mock_add: MagicMock, recall_full, asyncio_runner):
-    model = CardModelOut.model_validate(recall_full.__dict__)
-    model.id = ObjectId()
-    mock_add.return_value: CardModelOut = model
-    result = asyncio_runner.run(card_api.add_card(card=recall_full))
-=======
 def test_add_oracle_card(mock_add: MagicMock, recall_oracle, asyncio_runner):
     model = CardModelOut.model_validate(recall_oracle.__dict__)
     model.id = ObjectId()
     mock_add.return_value: CardModelOut = model
     result = asyncio_runner.run(card_api.add_card(card=recall_oracle))
->>>>>>> 66105968
     assert result == model.id
 
 
