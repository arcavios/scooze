--- conflicted
+++ resolved
@@ -3,7 +3,6 @@
 import scooze.api.card as card_api
 from beanie import PydanticObjectId
 from scooze.card import Card, FullCard, OracleCard
-<<<<<<< HEAD
 from scooze.errors import BulkAddError
 from scooze.models.card import CardModel, CardModelData
 
@@ -182,180 +181,4 @@
 
         mock_insert_many.side_effect = mock_insert_exception
         with pytest.raises(BulkAddError):
-            await card_api.add_cards(cards=cards_base)
-=======
-from scooze.models.card import CardModelOut
-
-
-@patch("scooze.database.card.get_card_by_property")
-def test_get_base_card(mock_get: MagicMock, recall_base, asyncio_runner):
-    model = CardModelOut.model_validate(recall_base.__dict__)
-    model.id = ObjectId()
-    mock_get.return_value: CardModelOut = model
-    result = asyncio_runner.run(card_api.get_card_by(property_name="id", value=model.id, card_class=Card))
-    assert result == recall_base
-
-
-@patch("scooze.database.card.get_card_by_property")
-def test_get_oracle_card(mock_get: MagicMock, recall_oracle, asyncio_runner):
-    model = CardModelOut.model_validate(recall_oracle.__dict__)
-    model.id = ObjectId()
-    mock_get.return_value: CardModelOut = model
-    result = asyncio_runner.run(card_api.get_card_by(property_name="id", value=model.id, card_class=OracleCard))
-    assert result == recall_oracle
-
-
-@patch("scooze.database.card.get_card_by_property")
-def test_get_full_card(mock_get: MagicMock, recall_full, asyncio_runner):
-    model = CardModelOut.model_validate(recall_full.__dict__)
-    model.id = ObjectId()
-    mock_get.return_value: CardModelOut = model
-    result = asyncio_runner.run(card_api.get_card_by(property_name="id", value=model.id, card_class=FullCard))
-    assert result == recall_full
-
-
-@patch("scooze.database.card.get_card_by_property")
-def test_get_card_bad(mock_get: MagicMock, asyncio_runner):
-    mock_get.return_value = None
-    result = asyncio_runner.run(card_api.get_card_by(property_name="id", value=ObjectId(), card_class=Card))
-    assert result is None
-
-
-@patch("scooze.database.card.get_cards_by_property")
-def test_get_base_cards(mock_get: MagicMock, cards_base, asyncio_runner):
-    models = [CardModelOut.model_validate(card.__dict__) for card in cards_base]
-    ids = [model.id for model in models]
-    mock_get.return_value: list[CardModelOut] = models
-    results = asyncio_runner.run(card_api.get_cards_by(property_name="id", values=ids, card_class=Card))
-    assert results == cards_base
-
-
-@patch("scooze.database.card.get_cards_by_property")
-def test_get_oracle_cards(mock_get: MagicMock, cards_oracle, asyncio_runner):
-    models = [CardModelOut.model_validate(card.__dict__) for card in cards_oracle]
-    ids = [model.id for model in models]
-    mock_get.return_value: list[CardModelOut] = models
-    results = asyncio_runner.run(card_api.get_cards_by(property_name="id", values=ids, card_class=OracleCard))
-    assert results == cards_oracle
-
-
-@patch("scooze.database.card.get_cards_by_property")
-def test_get_full_cards(mock_get: MagicMock, cards_full, asyncio_runner):
-    models = [CardModelOut.model_validate(card.__dict__) for card in cards_full]
-    ids = [model.id for model in models]
-    mock_get.return_value: list[CardModelOut] = models
-    results = asyncio_runner.run(card_api.get_cards_by(property_name="id", values=ids, card_class=FullCard))
-    assert results == cards_full
-
-
-@patch("scooze.database.card.get_cards_all")
-def test_get_all_cards_base(mock_get: MagicMock, cards_base, asyncio_runner):
-    models = [CardModelOut.model_validate(card.__dict__) for card in cards_base]
-    mock_get.return_value: list[CardModelOut] = models
-    results = asyncio_runner.run(card_api.get_cards_all(card_class=Card))
-    assert results == cards_base
-
-
-@patch("scooze.database.card.get_cards_all")
-def test_get_all_cards_oracle(mock_get: MagicMock, cards_oracle, asyncio_runner):
-    models = [CardModelOut.model_validate(card.__dict__) for card in cards_oracle]
-    mock_get.return_value: list[CardModelOut] = models
-    results = asyncio_runner.run(card_api.get_cards_all(card_class=OracleCard))
-    assert results == cards_oracle
-
-
-@patch("scooze.database.card.get_cards_all")
-def test_get_all_cards_full(mock_get: MagicMock, cards_full, asyncio_runner):
-    models = [CardModelOut.model_validate(card.__dict__) for card in cards_full]
-    mock_get.return_value: list[CardModelOut] = models
-    results = asyncio_runner.run(card_api.get_cards_all(card_class=FullCard))
-    assert results == cards_full
-
-
-@patch("scooze.database.card.get_cards_by_property")
-def test_get_cards_bad(mock_get: MagicMock, cards_base, asyncio_runner):
-    mock_get.return_value = []
-    results = asyncio_runner.run(
-        card_api.get_cards_by(property_name="id", values=[ObjectId() for _ in cards_base], card_class=Card)
-    )
-    assert results == []
-
-
-@patch("scooze.database.card.add_card")
-def test_add_base_card(mock_add: MagicMock, recall_base, asyncio_runner):
-    model = CardModelOut.model_validate(recall_base.__dict__)
-    model.id = ObjectId()
-    mock_add.return_value: CardModelOut = model
-    result = asyncio_runner.run(card_api.add_card(card=recall_base))
-    assert result == model.id
-
-
-@patch("scooze.database.card.add_card")
-def test_add_oracle_card(mock_add: MagicMock, recall_oracle, asyncio_runner):
-    model = CardModelOut.model_validate(recall_oracle.__dict__)
-    model.id = ObjectId()
-    mock_add.return_value: CardModelOut = model
-    result = asyncio_runner.run(card_api.add_card(card=recall_oracle))
-    assert result == model.id
-
-
-@patch("scooze.database.card.add_card")
-def test_add_full_card(mock_add: MagicMock, recall_full, asyncio_runner):
-    model = CardModelOut.model_validate(recall_full.__dict__)
-    model.id = ObjectId()
-    mock_add.return_value: CardModelOut = model
-    result = asyncio_runner.run(card_api.add_card(card=recall_full))
-    assert result == model.id
-
-
-@patch("scooze.database.card.add_card")
-def test_add_card_bad(mock_add: MagicMock, recall_base, asyncio_runner):
-    mock_add.return_value = None
-    result = asyncio_runner.run(card_api.add_card(card=recall_base))
-    assert result is None
-
-
-@patch("scooze.database.card.add_cards")
-def test_add_base_cards(mock_add: MagicMock, cards_base, asyncio_runner):
-    ids = [ObjectId() for _ in cards_base]
-    mock_add.return_value: list[ObjectId] = ids
-    results = asyncio_runner.run(card_api.add_cards(cards=cards_base))
-    assert results == ids
-
-
-@patch("scooze.database.card.add_cards")
-def test_add_oracle_cards(mock_add: MagicMock, cards_oracle, asyncio_runner):
-    ids = [ObjectId() for _ in cards_oracle]
-    mock_add.return_value: list[ObjectId] = ids
-    results = asyncio_runner.run(card_api.add_cards(cards=cards_oracle))
-    assert results == ids
-
-
-@patch("scooze.database.card.add_cards")
-def test_add_full_cards(mock_add: MagicMock, cards_full, asyncio_runner):
-    ids = [ObjectId() for _ in cards_full]
-    mock_add.return_value: list[ObjectId] = ids
-    results = asyncio_runner.run(card_api.add_cards(cards=cards_full))
-    assert results == ids
-
-
-@patch("scooze.database.card.add_cards")
-def test_add_cards_bad(mock_add: MagicMock, cards_base, asyncio_runner):
-    mock_add.return_value = []
-    results = asyncio_runner.run(card_api.add_cards(cards=cards_base))
-    assert results == []
-
-
-@patch("scooze.database.card.delete_cards_all")
-def test_delete_cards(mock_delete: MagicMock, asyncio_runner):
-    mock_delete.return_value: int = 4
-    results = asyncio_runner.run(card_api.delete_cards_all())
-    assert results == 4
-
-
-@patch("scooze.database.card.delete_cards_all")
-def test_delete_cards_bad(mock_delete: MagicMock, asyncio_runner):
-    mock_delete.return_value = None
-    results = asyncio_runner.run(card_api.delete_cards_all())
-    assert results is None
->>>>>>> 5f0838d9
+            await card_api.add_cards(cards=cards_base)