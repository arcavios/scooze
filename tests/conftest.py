import json
from collections import Counter
from datetime import datetime, timezone

import pytest
from bson import ObjectId
from fastapi.testclient import TestClient
from mongomock import Collection, MongoClient
from scooze.card import OracleCard
from scooze.catalogs import DbCollection, Format, Legality
from scooze.deck import Deck
from scooze.deckpart import DeckPart
from scooze.main import app
<<<<<<< HEAD
from scooze.models.card import CardModelIn
from scooze.models.deck import DeckModelIn
=======
from scooze.models.card import CardModelOut
>>>>>>> 14c887ba

# These fixtures can be used in any tests in this directory.
# https://www.mtggoldfish.com/archetype/modern-4-5c-omnath
# It was chosen because it has many colors of cards, lots of words, and many types.


# region Common


@pytest.fixture(scope="session")
def client() -> TestClient:
    return TestClient(app)


@pytest.fixture(scope="session")
def today() -> datetime:
    return datetime.now(timezone.utc).date()


# endregion


# region Card JSON


@pytest.fixture(scope="session")
def cards_json() -> list[str]:
    json_list = []

    with open("./data/test/test_cards.jsonl", "r", encoding="utf8") as json_file:
        json_list.extend(list(json_file))

    with open("./data/test/4c_cards.jsonl", "r", encoding="utf8") as json_file:
        json_list.extend(list(json_file))

    return json_list


def get_card_json(cards_json: list[str], scryfall_id: str) -> dict:
    """
    Helper to get JSON for a particular card.
    """

    for json_str in cards_json:
        card_json = json.loads(json_str)
        if card_json["id"] == scryfall_id:
            return card_json


def get_cardmodelout_from_json(card_json: dict) -> CardModelOut:
    """
    Helper to get a CardModelOut from some JSON.
    """

    model = CardModelOut.model_validate(card_json)
    model.scooze_id = str(ObjectId())
    return model


# endregion


# region Test Cards


# Instant
@pytest.fixture(scope="session")
def json_ancestral_recall(cards_json) -> dict:
    return get_card_json(cards_json, "2398892d-28e9-4009-81ec-0d544af79d2b")


@pytest.fixture(scope="session")
def model_ancestral_recall(json_ancestral_recall) -> CardModelOut:
    return get_cardmodelout_from_json(json_ancestral_recall)


# Creature
@pytest.fixture(scope="session")
def json_mystic_snake(cards_json) -> dict:
    return get_card_json(cards_json, "2d4bacd1-b602-4bcc-9aea-1229949a7d20")


# Costless
@pytest.fixture(scope="session")
def json_ancestral_visions(cards_json) -> dict:
    return get_card_json(cards_json, "9079c93e-3da8-442a-89d2-609a3eac83b0")


# Digital
@pytest.fixture(scope="session")
def json_urzas_construction_drone(cards_json) -> dict:
    return get_card_json(cards_json, "bfa6bfa2-0aee-4623-a17e-a77898deb16d")


# Transform (Saga)
@pytest.fixture(scope="session")
def json_tales_of_master_seshiro(cards_json) -> dict:
    return get_card_json(cards_json, "512bc867-3a86-4da2-93f0-dd76d6a6f30d")


# Transform (Planeswalker)
@pytest.fixture(scope="session")
def json_arlinn_the_packs_hope(cards_json) -> dict:
    return get_card_json(cards_json, "50d4b0df-a1d8-494f-a019-70ce34161320")


# Reversible
@pytest.fixture(scope="session")
def json_zndrsplt_eye_of_wisdom(cards_json) -> dict:
    return get_card_json(cards_json, "d5dfd236-b1da-4552-b94f-ebf6bb9dafdf")


# Token
@pytest.fixture(scope="session")
def json_snake_token(cards_json) -> dict:
    return get_card_json(cards_json, "153f01ac-8601-488f-8da7-72f392c0a3c6")


# Watermark
@pytest.fixture(scope="session")
def json_anaconda_7ed_foil(cards_json) -> dict:
    return get_card_json(cards_json, "2dccffce-5ebd-4aaa-be05-1c6537d211f4")


# Non-English
@pytest.fixture(scope="session")
def json_python_spanish(cards_json) -> dict:
    return get_card_json(cards_json, "973dbd10-708a-42d5-ba15-615104563f0f")


# Flavor Name / Text
@pytest.fixture(scope="session")
def json_elessar_the_elfstone(cards_json) -> dict:
    return get_card_json(cards_json, "a1f3fc27-b3ea-476c-be23-f1c30ef27f96")  # Cloudstone Curio


# Attraction
@pytest.fixture(scope="session")
def json_trash_bin(cards_json) -> dict:
    return get_card_json(cards_json, "f07c39f7-5c3e-40f6-b584-458b65282a7e")


# Variation / Variation Of
@pytest.fixture(scope="session")
def json_anaconda_portal(cards_json) -> dict:
    return get_card_json(cards_json, "6ffba7a5-8845-46f4-bb86-4722d6cbd4c1")


# endregion


# region Fixtures for Card and CardModel tests


@pytest.fixture(scope="session")
def legalities_ancestral_recall() -> dict[Format, Legality]:
    return {
        Format.ALCHEMY: Legality.NOT_LEGAL,
        Format.BRAWL: Legality.NOT_LEGAL,
        Format.COMMANDER: Legality.BANNED,
        Format.DUEL: Legality.BANNED,
        Format.EXPLORER: Legality.NOT_LEGAL,
        Format.FUTURE: Legality.NOT_LEGAL,
        Format.GLADIATOR: Legality.NOT_LEGAL,
        Format.HISTORIC: Legality.NOT_LEGAL,
        Format.HISTORICBRAWL: Legality.NOT_LEGAL,
        Format.LEGACY: Legality.BANNED,
        Format.MODERN: Legality.NOT_LEGAL,
        Format.OATHBREAKER: Legality.BANNED,
        Format.OLDSCHOOL: Legality.NOT_LEGAL,
        Format.PAUPER: Legality.NOT_LEGAL,
        Format.PAUPERCOMMANDER: Legality.NOT_LEGAL,
        Format.PENNY: Legality.NOT_LEGAL,
        Format.PIONEER: Legality.NOT_LEGAL,
        Format.PREDH: Legality.BANNED,
        Format.PREMODERN: Legality.NOT_LEGAL,
        Format.STANDARD: Legality.NOT_LEGAL,
        Format.VINTAGE: Legality.RESTRICTED,
    }


@pytest.fixture(scope="session")
def legalities_token() -> dict[Format, Legality]:
    return {
        Format.ALCHEMY: Legality.NOT_LEGAL,
        Format.BRAWL: Legality.NOT_LEGAL,
        Format.COMMANDER: Legality.NOT_LEGAL,
        Format.DUEL: Legality.NOT_LEGAL,
        Format.EXPLORER: Legality.NOT_LEGAL,
        Format.FUTURE: Legality.NOT_LEGAL,
        Format.GLADIATOR: Legality.NOT_LEGAL,
        Format.HISTORIC: Legality.NOT_LEGAL,
        Format.HISTORICBRAWL: Legality.NOT_LEGAL,
        Format.LEGACY: Legality.NOT_LEGAL,
        Format.MODERN: Legality.NOT_LEGAL,
        Format.OATHBREAKER: Legality.NOT_LEGAL,
        Format.OLDSCHOOL: Legality.NOT_LEGAL,
        Format.PAUPER: Legality.NOT_LEGAL,
        Format.PAUPERCOMMANDER: Legality.NOT_LEGAL,
        Format.PENNY: Legality.NOT_LEGAL,
        Format.PIONEER: Legality.NOT_LEGAL,
        Format.PREDH: Legality.NOT_LEGAL,
        Format.PREMODERN: Legality.NOT_LEGAL,
        Format.STANDARD: Legality.NOT_LEGAL,
        Format.VINTAGE: Legality.NOT_LEGAL,
    }


@pytest.fixture(scope="session")
def legalities_zndrsplt_eye_of_wisdom() -> dict[Format, Legality]:
    return {
        Format.ALCHEMY: Legality.NOT_LEGAL,
        Format.BRAWL: Legality.NOT_LEGAL,
        Format.COMMANDER: Legality.LEGAL,
        Format.DUEL: Legality.LEGAL,
        Format.EXPLORER: Legality.NOT_LEGAL,
        Format.FUTURE: Legality.NOT_LEGAL,
        Format.GLADIATOR: Legality.NOT_LEGAL,
        Format.HISTORIC: Legality.NOT_LEGAL,
        Format.HISTORICBRAWL: Legality.NOT_LEGAL,
        Format.LEGACY: Legality.LEGAL,
        Format.MODERN: Legality.NOT_LEGAL,
        Format.OATHBREAKER: Legality.LEGAL,
        Format.OLDSCHOOL: Legality.NOT_LEGAL,
        Format.PAUPER: Legality.NOT_LEGAL,
        Format.PAUPERCOMMANDER: Legality.NOT_LEGAL,
        Format.PENNY: Legality.NOT_LEGAL,
        Format.PIONEER: Legality.NOT_LEGAL,
        Format.PREDH: Legality.NOT_LEGAL,
        Format.PREMODERN: Legality.NOT_LEGAL,
        Format.STANDARD: Legality.NOT_LEGAL,
        Format.VINTAGE: Legality.LEGAL,
    }


@pytest.fixture(scope="session")
def oracle_tales_of_master_seshiro() -> str:
    return (
        "(As this Saga enters and after your draw step, add a lore counter.)\n"
        "I, II — Put a +1/+1 counter on target creature or Vehicle you control. It "
        "gains vigilance until end of turn.\n"
        "III — Exile this Saga, then return it to the battlefield transformed under "
        "your control."
    )


@pytest.fixture(scope="session")
def oracle_arlinn_the_packs_hope() -> str:
    return (
        "Daybound (If a player casts no spells during their own turn, it becomes "
        "night next turn.)\n"
        "+1: Until your next turn, you may cast creature spells as though they had "
        "flash, and each creature you control enters the battlefield with an "
        "additional +1/+1 counter on it.\n"
        "−3: Create two 2/2 green Wolf creature tokens."
    )


@pytest.fixture(scope="session")
def oracle_arlinn_the_moons_fury() -> str:
    return (
        "Nightbound (If a player casts at least two spells during their own turn, it "
        "becomes day next turn.)\n"
        "+2: Add {R}{G}.\n"
        "0: Until end of turn, Arlinn, the Moon's Fury becomes a 5/5 Werewolf "
        "creature with trample, indestructible, and haste."
    )


@pytest.fixture(scope="session")
def oracle_zndrsplt_eye_of_wisdom() -> str:
    return (
        "Partner with Okaun, Eye of Chaos (When this creature enters the "
        "battlefield, target player may put Okaun into their hand from their "
        "library, then shuffle.)\n"
        "At the beginning of combat on your turn, flip a coin until you lose a "
        "flip.\n"
        "Whenever a player wins a coin flip, draw a card."
    )


# endregion


# region Test OracleCards


# Cards are sorted alphabetically


@pytest.fixture(scope="session")
def card_aether_gust(cards_json) -> OracleCard:
    card_json = get_card_json(cards_json, "783da808-6698-4e55-9fac-430a6effe2b1")
    return OracleCard.from_json(card_json)


@pytest.fixture(scope="session")
def card_boseiju_who_endures(cards_json) -> OracleCard:
    card_json = get_card_json(cards_json, "2135ac5a-187b-4dc9-8f82-34e8d1603416")
    return OracleCard.from_json(card_json)


@pytest.fixture(scope="session")
def card_breeding_pool(cards_json) -> OracleCard:
    card_json = get_card_json(cards_json, "bb54233c-0844-4965-9cde-e8a4ef3e11b8")
    return OracleCard.from_json(card_json)


@pytest.fixture(scope="session")
def card_chalice_of_the_void(cards_json) -> OracleCard:
    card_json = get_card_json(cards_json, "1f0d2e8e-c8f2-4b31-a6ba-6283fc8740d4")
    return OracleCard.from_json(card_json)


@pytest.fixture(scope="session")
def card_counterspell(cards_json) -> OracleCard:
    card_json = get_card_json(cards_json, "8493131c-0a7b-4be6-a8a2-0b425f4f67fb")
    return OracleCard.from_json(card_json)


@pytest.fixture(scope="session")
def card_dovins_veto(cards_json) -> OracleCard:
    card_json = get_card_json(cards_json, "5d6b5054-2224-4f68-9d82-3ed17c5dacc4")
    return OracleCard.from_json(card_json)


@pytest.fixture(scope="session")
def card_dress_down(cards_json) -> OracleCard:
    card_json = get_card_json(cards_json, "04f9f061-67b8-4427-9fcb-b3ccfee8fc5d")
    return OracleCard.from_json(card_json)


@pytest.fixture(scope="session")
def card_flooded_strand(cards_json) -> OracleCard:
    card_json = get_card_json(cards_json, "8c2996d9-3287-4480-8c04-7a378e37e3cf")
    return OracleCard.from_json(card_json)


@pytest.fixture(scope="session")
def card_flusterstorm(cards_json) -> OracleCard:
    card_json = get_card_json(cards_json, "f900eeb7-7c45-44bc-ad3a-0bbe594ecf50")
    return OracleCard.from_json(card_json)


@pytest.fixture(scope="session")
def card_force_of_negation(cards_json) -> OracleCard:
    card_json = get_card_json(cards_json, "1825a719-1b2a-4af9-9cd2-7cb497cd0317")
    return OracleCard.from_json(card_json)


@pytest.fixture(scope="session")
def card_forest(cards_json) -> OracleCard:
    card_json = get_card_json(cards_json, "ecd6d8fb-780c-446c-a8bf-93386b22fe95")
    return OracleCard.from_json(card_json)


@pytest.fixture(scope="session")
def card_hallowed_fountain(cards_json) -> OracleCard:
    card_json = get_card_json(cards_json, "f97a6d34-03ab-49f1-b02e-405b733f8843")
    return OracleCard.from_json(card_json)


@pytest.fixture(scope="session")
def card_hallowed_moonlight(cards_json) -> OracleCard:
    card_json = get_card_json(cards_json, "94fd0c0f-4a6a-47cf-9f50-df0bbf19aae4")
    return OracleCard.from_json(card_json)


@pytest.fixture(scope="session")
def card_island(cards_json) -> OracleCard:
    card_json = get_card_json(cards_json, "bd4b4da4-83f6-4280-880b-b6033308f2a2")
    return OracleCard.from_json(card_json)


@pytest.fixture(scope="session")
def card_kaheera_the_orphanguard(cards_json) -> OracleCard:
    card_json = get_card_json(cards_json, "d4ebed0b-8060-4a7b-a060-5cfcd2172b16")
    return OracleCard.from_json(card_json)


@pytest.fixture(scope="session")
def card_leyline_binding(cards_json) -> OracleCard:
    card_json = get_card_json(cards_json, "3c3ac3dd-35db-447f-8674-37b4680a1ef7")
    return OracleCard.from_json(card_json)


@pytest.fixture(scope="session")
def card_minamo_school_at_waters_edge(cards_json) -> OracleCard:
    card_json = get_card_json(cards_json, "7536292c-da25-41c8-ba28-1e35758a7f3d")
    return OracleCard.from_json(card_json)


@pytest.fixture(scope="session")
def card_misty_rainforest(cards_json) -> OracleCard:
    card_json = get_card_json(cards_json, "88231c0d-0cc8-44ec-bf95-81d1710ac141")
    return OracleCard.from_json(card_json)


@pytest.fixture(scope="session")
def card_omnath_locus_of_creation(cards_json) -> OracleCard:
    card_json = get_card_json(cards_json, "4e4fb50c-a81f-44d3-93c5-fa9a0b37f617")
    return OracleCard.from_json(card_json)


@pytest.fixture(scope="session")
def card_otawara_soaring_city(cards_json) -> OracleCard:
    card_json = get_card_json(cards_json, "486d7edc-d983-41f0-8b78-c99aecd72996")
    return OracleCard.from_json(card_json)


@pytest.fixture(scope="session")
def card_plains(cards_json) -> OracleCard:
    card_json = get_card_json(cards_json, "c9cd4d57-8c51-4fcf-8a9f-5d6a61c33e3d")
    return OracleCard.from_json(card_json)


@pytest.fixture(scope="session")
def card_prismatic_ending(cards_json) -> OracleCard:
    card_json = get_card_json(cards_json, "825969b9-3c70-4fca-8cab-696e9ca7cdb2")
    return OracleCard.from_json(card_json)


@pytest.fixture(scope="session")
def card_raugrin_triome(cards_json) -> OracleCard:
    card_json = get_card_json(cards_json, "02138fbb-3962-4348-8d31-faaefba0b8b2")
    return OracleCard.from_json(card_json)


@pytest.fixture(scope="session")
def card_sacred_foundry(cards_json) -> OracleCard:
    card_json = get_card_json(cards_json, "b7b598d0-535d-477d-a33d-d6a10ff5439a")
    return OracleCard.from_json(card_json)


@pytest.fixture(scope="session")
def card_solitude(cards_json) -> OracleCard:
    card_json = get_card_json(cards_json, "47a6234f-309f-4e03-9263-66da48b57153")
    return OracleCard.from_json(card_json)


@pytest.fixture(scope="session")
def card_spell_pierce(cards_json) -> OracleCard:
    card_json = get_card_json(cards_json, "35b8a9db-d126-4038-abb1-74dcc5b36136")
    return OracleCard.from_json(card_json)


@pytest.fixture(scope="session")
def card_steam_vents(cards_json) -> OracleCard:
    card_json = get_card_json(cards_json, "b8ebe3cf-7143-453a-b0ef-2f5bdaac3185")
    return OracleCard.from_json(card_json)


@pytest.fixture(scope="session")
def card_stern_scolding(cards_json) -> OracleCard:
    card_json = get_card_json(cards_json, "3ca1e1de-b916-445f-b3b2-0f4d0cc7ceeb")
    return OracleCard.from_json(card_json)


@pytest.fixture(scope="session")
def card_subtlety(cards_json) -> OracleCard:
    card_json = get_card_json(cards_json, "701256d5-1389-48b7-9581-d6037209bd06")
    return OracleCard.from_json(card_json)


@pytest.fixture(scope="session")
def card_supreme_verdict(cards_json) -> OracleCard:
    card_json = get_card_json(cards_json, "20b5fe42-929c-406d-9377-40b49f9d2e2c")
    return OracleCard.from_json(card_json)


@pytest.fixture(scope="session")
def card_teferi_time_raveler(cards_json) -> OracleCard:
    card_json = get_card_json(cards_json, "5cb76266-ae50-4bbc-8f96-d98f309b02d3")
    return OracleCard.from_json(card_json)


@pytest.fixture(scope="session")
def card_temple_garden(cards_json) -> OracleCard:
    card_json = get_card_json(cards_json, "2b9b0195-beda-403e-bc27-7ae3be9f318c")
    return OracleCard.from_json(card_json)


@pytest.fixture(scope="session")
def card_the_one_ring(cards_json) -> OracleCard:
    card_json = get_card_json(cards_json, "d5806e68-1054-458e-866d-1f2470f682b2")
    return OracleCard.from_json(card_json)


@pytest.fixture(scope="session")
def card_veil_of_summer(cards_json) -> OracleCard:
    card_json = get_card_json(cards_json, "aa686c34-1c11-469f-93c2-f9891aea521f")
    return OracleCard.from_json(card_json)


@pytest.fixture(scope="session")
def card_wear_tear(cards_json) -> OracleCard:
    card_json = get_card_json(cards_json, "e01cc65a-0e38-4f41-b9ed-796ef0355d0b")
    return OracleCard.from_json(card_json)


@pytest.fixture(scope="session")
def card_windswept_heath(cards_json) -> OracleCard:
    card_json = get_card_json(cards_json, "e7b28650-cddc-4878-b1d1-b5a764f4df49")
    return OracleCard.from_json(card_json)


@pytest.fixture(scope="session")
def card_wrenn_and_six(cards_json) -> OracleCard:
    card_json = get_card_json(cards_json, "5bd498cc-a609-4457-9325-6888d59ca36f")
    return OracleCard.from_json(card_json)


@pytest.fixture(scope="session")
def card_zagoth_triome(cards_json) -> OracleCard:
    card_json = get_card_json(cards_json, "cc520518-2063-4b57-a0d4-10cf62a7175e")
    return OracleCard.from_json(card_json)


# endregion


# region DeckParts


@pytest.fixture
def archetype_modern_4c() -> str:
    return "Four-color Control"


@pytest.fixture
def main_modern_4c(
    card_boseiju_who_endures,
    card_breeding_pool,
    card_counterspell,
    card_dress_down,
    card_flooded_strand,
    card_force_of_negation,
    card_forest,
    card_hallowed_fountain,
    card_island,
    card_leyline_binding,
    card_minamo_school_at_waters_edge,
    card_misty_rainforest,
    card_omnath_locus_of_creation,
    card_otawara_soaring_city,
    card_plains,
    card_prismatic_ending,
    card_raugrin_triome,
    card_sacred_foundry,
    card_solitude,
    card_spell_pierce,
    card_steam_vents,
    card_stern_scolding,
    card_subtlety,
    card_teferi_time_raveler,
    card_temple_garden,
    card_the_one_ring,
    card_windswept_heath,
    card_wrenn_and_six,
    card_zagoth_triome,
) -> DeckPart[OracleCard]:
    main_cards = Counter[OracleCard](
        {
            # Creature
            card_omnath_locus_of_creation: 3,
            card_subtlety: 1,
            card_solitude: 4,
            # Planeswalker
            card_wrenn_and_six: 4,
            card_teferi_time_raveler: 4,
            # Sorcery
            card_prismatic_ending: 3,
            # Instant
            card_spell_pierce: 1,
            card_stern_scolding: 1,
            card_counterspell: 4,
            card_force_of_negation: 2,
            # Artifact
            card_the_one_ring: 4,
            # Enchantment
            card_dress_down: 1,
            card_leyline_binding: 4,
            # Land
            card_boseiju_who_endures: 1,
            card_breeding_pool: 1,
            card_flooded_strand: 4,
            card_forest: 1,
            card_hallowed_fountain: 1,
            card_island: 2,
            card_minamo_school_at_waters_edge: 1,
            card_misty_rainforest: 4,
            card_otawara_soaring_city: 1,
            card_plains: 1,
            card_raugrin_triome: 1,
            card_sacred_foundry: 1,
            card_steam_vents: 1,
            card_temple_garden: 1,
            card_windswept_heath: 2,
            card_zagoth_triome: 1,
        }
    )

    return DeckPart[OracleCard](main_cards)


@pytest.fixture
def main_modern_4c_str(
    card_boseiju_who_endures,
    card_breeding_pool,
    card_counterspell,
    card_dress_down,
    card_flooded_strand,
    card_force_of_negation,
    card_forest,
    card_hallowed_fountain,
    card_island,
    card_leyline_binding,
    card_minamo_school_at_waters_edge,
    card_misty_rainforest,
    card_omnath_locus_of_creation,
    card_otawara_soaring_city,
    card_plains,
    card_prismatic_ending,
    card_raugrin_triome,
    card_sacred_foundry,
    card_solitude,
    card_spell_pierce,
    card_steam_vents,
    card_stern_scolding,
    card_subtlety,
    card_teferi_time_raveler,
    card_temple_garden,
    card_the_one_ring,
    card_windswept_heath,
    card_wrenn_and_six,
    card_zagoth_triome,
) -> str:
    return (
        # Creature
        f"3 {card_omnath_locus_of_creation.name}\n"
        f"1 {card_subtlety.name}\n"
        f"4 {card_solitude.name}\n"
        # Planeswalker
        f"4 {card_wrenn_and_six.name}\n"
        f"4 {card_teferi_time_raveler.name}\n"
        # Sorcery
        f"3 {card_prismatic_ending.name}\n"
        # Instant
        f"1 {card_spell_pierce.name}\n"
        f"1 {card_stern_scolding.name}\n"
        f"4 {card_counterspell.name}\n"
        f"2 {card_force_of_negation.name}\n"
        # Artifact
        f"4 {card_the_one_ring.name}\n"
        # Enchantment
        f"1 {card_dress_down.name}\n"
        f"4 {card_leyline_binding.name}\n"
        # Land
        f"1 {card_boseiju_who_endures.name}\n"
        f"1 {card_breeding_pool.name}\n"
        f"4 {card_flooded_strand.name}\n"
        f"1 {card_forest.name}\n"
        f"1 {card_hallowed_fountain.name}\n"
        f"2 {card_island.name}\n"
        f"1 {card_minamo_school_at_waters_edge.name}\n"
        f"4 {card_misty_rainforest.name}\n"
        f"1 {card_otawara_soaring_city.name}\n"
        f"1 {card_plains.name}\n"
        f"1 {card_raugrin_triome.name}\n"
        f"1 {card_sacred_foundry.name}\n"
        f"1 {card_steam_vents.name}\n"
        f"1 {card_temple_garden.name}\n"
        f"2 {card_windswept_heath.name}\n"
        f"1 {card_zagoth_triome.name}\n"
    )


@pytest.fixture
def side_modern_4c(
    card_aether_gust,
    card_boseiju_who_endures,
    card_chalice_of_the_void,
    card_dovins_veto,
    card_dress_down,
    card_flusterstorm,
    card_hallowed_moonlight,
    card_kaheera_the_orphanguard,
    card_prismatic_ending,
    card_supreme_verdict,
    card_veil_of_summer,
    card_wear_tear,
) -> DeckPart[OracleCard]:
    side_cards = Counter[OracleCard](
        {
            card_aether_gust: 1,
            card_boseiju_who_endures: 1,
            card_chalice_of_the_void: 2,
            card_dovins_veto: 1,
            card_dress_down: 1,
            card_flusterstorm: 1,
            card_hallowed_moonlight: 2,
            card_kaheera_the_orphanguard: 1,
            card_prismatic_ending: 1,
            card_supreme_verdict: 1,
            card_veil_of_summer: 2,
            card_wear_tear: 1,
        }
    )

    return DeckPart[OracleCard](side_cards)


@pytest.fixture
def side_modern_4c_str(
    card_aether_gust,
    card_boseiju_who_endures,
    card_chalice_of_the_void,
    card_dovins_veto,
    card_dress_down,
    card_flusterstorm,
    card_hallowed_moonlight,
    card_kaheera_the_orphanguard,
    card_prismatic_ending,
    card_supreme_verdict,
    card_veil_of_summer,
    card_wear_tear,
) -> str:
    return (
        f"1 {card_aether_gust.name}\n"
        f"1 {card_boseiju_who_endures.name}\n"
        f"2 {card_chalice_of_the_void.name}\n"
        f"1 {card_dovins_veto.name}\n"
        f"1 {card_dress_down.name}\n"
        f"1 {card_flusterstorm.name}\n"
        f"2 {card_hallowed_moonlight.name}\n"
        f"1 {card_kaheera_the_orphanguard.name}\n"
        f"1 {card_prismatic_ending.name}\n"
        f"1 {card_supreme_verdict.name}\n"
        f"2 {card_veil_of_summer.name}\n"
        f"1 {card_wear_tear.name}\n"
    )


# endregion


# region Deck


@pytest.fixture
def deck_modern_4c(archetype_modern_4c, main_modern_4c, side_modern_4c) -> Deck[OracleCard]:
    return Deck[OracleCard](
        archetype=archetype_modern_4c, format=Format.MODERN, main=main_modern_4c, side=side_modern_4c
    )


# endregion

# region Mock Collection


@pytest.fixture(scope="session")
def mock_scooze_client():
    return MongoClient()


@pytest.fixture(scope="session")
def mock_cards_collection(mock_scooze_client: MongoClient, cards_json: list[str]) -> Collection:
    cards_collection = mock_scooze_client.scooze[DbCollection.CARDS]
    for card in cards_json:
        cards_collection.insert_one(
            CardModelIn.model_validate_json(card).model_dump(
                mode="json",
                by_alias=True,
            )
        )
    return cards_collection


@pytest.fixture()
def mock_decks_collection(mock_scooze_client: MongoClient, deck_model_modern_4c: DeckModelIn) -> Collection:
    decks_collection = mock_scooze_client.scooze[DbCollection.DECKS]
    decks_collection.insert_one(
        deck_model_modern_4c.model_dump(
            mode="json",
            by_alias=True,
        )
    )
    return decks_collection


@pytest.fixture
def main_modern_4c_dict(main_modern_4c: DeckPart[OracleCard], mock_cards_collection: Collection) -> dict[ObjectId, int]:
    return {mock_cards_collection.find_one({"name": c.name})["_id"]: q for c, q in main_modern_4c.cards.items()}


@pytest.fixture
def side_modern_4c_dict(side_modern_4c: DeckPart[OracleCard], mock_cards_collection: Collection) -> dict[ObjectId, int]:
    return {mock_cards_collection.find_one({"name": c.name})["_id"]: q for c, q in side_modern_4c.cards.items()}


@pytest.fixture
def deck_model_modern_4c(
    archetype_modern_4c: str,
    main_modern_4c_dict: dict[ObjectId, int],
    side_modern_4c_dict: dict[ObjectId, int],
    today: datetime,
) -> DeckModelIn:
    return DeckModelIn.model_validate(
        {
            "archetype": archetype_modern_4c,
            "format": "modern",
            "date_played": today,
            "main": main_modern_4c_dict,
            "side": side_modern_4c_dict,
        }
    )


# endregion<|MERGE_RESOLUTION|>--- conflicted
+++ resolved
@@ -11,12 +11,8 @@
 from scooze.deck import Deck
 from scooze.deckpart import DeckPart
 from scooze.main import app
-<<<<<<< HEAD
-from scooze.models.card import CardModelIn
+from scooze.models.card import CardModelIn, CardModelOut
 from scooze.models.deck import DeckModelIn
-=======
-from scooze.models.card import CardModelOut
->>>>>>> 14c887ba
 
 # These fixtures can be used in any tests in this directory.
 # https://www.mtggoldfish.com/archetype/modern-4-5c-omnath
