--- conflicted
+++ resolved
@@ -1,10 +1,6 @@
 [tool.poetry]
 name = "scooze"
-<<<<<<< HEAD
-version = "0.1.0"
-=======
-version = "1.0.2"
->>>>>>> abf9613f
+version = "1.0.3
 description = "A flexible data layer for applications working with Magic: the Gathering cards, decks, and tournaments."
 authors = [
     "Alexander Gimmi <iambroadband@gmail.com>",
