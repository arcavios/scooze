[tool.poetry]
name = "scooze"
version = "1.0.5"
description = "A flexible data layer for applications working with Magic: the Gathering cards, decks, and tournaments."
authors = [
    "Alexander Gimmi <iambroadband@gmail.com>",
    "Ben Horkley <ben.horkley@gmail.com>",
    "Jacob Ginsparg <jacobginsparg@gmail.com>",
]
readme = "README.md"
packages = [{ include = "scooze", from = "src" }]

[build-system]
requires = ["poetry-core"]
build-backend = "poetry.core.masonry.api"

[tool.black]
line-length = 120

[tool.isort]
profile = "black"
src_paths = ["scooze", "tests"]

[tool.poetry.urls]
"Homepage" = "https://github.com/arcavios/scooze"
"Bug Tracker" = "https://github.com/arcavios/scooze/issues"

[tool.poetry.dependencies]
python = ">=3.11, <4"
fastapi = ">=0.100.0, <1.0.0"
uvicorn = { extras = ["standard"], version = "^0.23.1" }
motor = "^3.2.0"
requests = "^2.31.0"
frozendict = "^2.3.8"
ijson = "^3.2.3"
docker = "^6.1.3"
cleo = "^2.0.1"
beanie = "^1.23.0"
pydantic-settings = "^2.0.3"

[tool.poetry.group.dev.dependencies]
pytest = "^7.4.0"
pytest-cov = "^4.1.0"
coverage = "^7.3.2"
httpx = "^0.24.1"
black = "^23.7.0"
isort = "^5.12.0"
mongomock = "^4.1.2"
<<<<<<< HEAD
asgi-lifespan = "^2.1.0"
pytest-asyncio = "^0.21.1"
=======
setuptools = "^68.2.2"
>>>>>>> 74afe75f

[tool.poetry.scripts]
scooze = "scooze.console.cli:run_cli"

[tool.pytest.ini_options]
# addopts = "-m 'not slow'"
addopts = "-W ignore::DeprecationWarning -m 'not context'"
asyncio_mode = "auto"
markers = [
    "slow: expected to be slow",
    "context: related to managed context",
    "card_quantity: related to card max quantity allowed per format",
    "dict_diff: related to DictDiff in utils",
    "deck_diff: related to Deck.diff()",
    "deck_size: related to deck size per format",
    "deck_add_cards: related to Deck.add_card() and Deck.add_cards()",
    "deck_remove_cards: related to Deck.remove_card() and Deck.remove_cards()",
    "deck_count: related to Deck.count()",
    "deck_export: related to exporting a Deck as text or some other format",
    "deck_validation: related to forcing ValidationErrors from Pydantic",
    "router_card: related to /card routes",
    "router_cards: related to /cards routes",
    "router_deck: related to /deck routes",
    "router_decks: related to /decks routes",
]<|MERGE_RESOLUTION|>--- conflicted
+++ resolved
@@ -46,12 +46,9 @@
 black = "^23.7.0"
 isort = "^5.12.0"
 mongomock = "^4.1.2"
-<<<<<<< HEAD
 asgi-lifespan = "^2.1.0"
 pytest-asyncio = "^0.21.1"
-=======
 setuptools = "^68.2.2"
->>>>>>> 74afe75f
 
 [tool.poetry.scripts]
 scooze = "scooze.console.cli:run_cli"
